--- conflicted
+++ resolved
@@ -15,89 +15,29 @@
  */
 package org.springframework.cloud.dataflow.registry.support;
 
-<<<<<<< HEAD
-/**
- * @author Mark Pollack
- * @author Corneil du Plessis
- */
-=======
-import static org.assertj.core.api.Assertions.assertThat;
->>>>>>> 76058d3b
-
 import java.util.ArrayList;
-import java.util.Arrays;
 import java.util.List;
 import java.util.stream.Stream;
 
-<<<<<<< HEAD
-
-import org.junit.jupiter.api.Test;
 import org.junit.jupiter.api.extension.ExtensionContext;
 import org.junit.jupiter.params.ParameterizedTest;
 import org.junit.jupiter.params.provider.Arguments;
 import org.junit.jupiter.params.provider.ArgumentsProvider;
 import org.junit.jupiter.params.provider.ArgumentsSource;
-import org.junit.jupiter.params.provider.MethodSource;
-import static org.junit.jupiter.api.Assertions.assertEquals;
-=======
-import org.junit.jupiter.params.ParameterizedTest;
-import org.junit.jupiter.params.provider.MethodSource;
->>>>>>> 76058d3b
 
+import static org.assertj.core.api.Assertions.assertThat;
 import static org.junit.jupiter.params.provider.Arguments.arguments;
+
 /**
  * Test for DockerImage parsing methods Code from https://github.com/vmware/admiral
+ *
+ * @author Mark Pollack
+ * @author Corneil du Plessis
  */
-<<<<<<< HEAD
-=======
-public class DockerImageTests {
-	private String description;
-
-	private String fullImageName;
-
-	private String expectedHost;
-
-	private String expectedNamespace;
-
-	private String expectedRepo;
-
-	private String expectedNamespaceAndRepo;
-
-	private String expectedTag;
-
-	/**
-	 * @param expectedHost
-	 * @param expectedNamespace
-	 * @param expectedRepo
-	 */
-	public void initDockerImageTests(String description, String fullImageName, String expectedHost,
-			String expectedNamespace,
-			String expectedRepo,
-			String expectedNamespaceAndRepo,
-			String expectedTag) {
-
-		this.description = description;
-		this.fullImageName = fullImageName;
-		this.expectedHost = expectedHost;
-		this.expectedNamespace = expectedNamespace;
-		this.expectedRepo = expectedRepo;
-		this.expectedNamespaceAndRepo = expectedNamespaceAndRepo;
-		this.expectedTag = expectedTag;
-	}
-
-	public static List<String[]> data() {
-		List<String[]> data = new ArrayList<>();
-		data.add(new String[] { "all sections", "myhost:300/namespace/repo:tag", "myhost:300",
-				"namespace", "repo", "namespace/repo", "tag" });
-
-		data.add(new String[] { "repo and tag", "repo:tag", null, null, "repo", "library/repo",
-				"tag" });
->>>>>>> 76058d3b
-
 public class DockerImageTests {
 
+	static class DockerImageNames implements ArgumentsProvider {
 
-	static class DockerImageNames implements ArgumentsProvider {
 		@Override
 		public Stream<? extends Arguments> provideArguments(ExtensionContext extensionContext) throws Exception {
 			List<Arguments> data = new ArrayList<>();
@@ -109,12 +49,12 @@
 			data.add(arguments("repo without tag", "repo", null, null, "repo", "library/repo", "latest"));
 			data.add(arguments("namespace and repo", "namespace/repo", null, "namespace", "repo", "namespace/repo",
 					"latest"));
-			data.add(arguments("host with dot and repo", "host.name/repo", "host.name", null, "repo", "repo",
-					"latest"));
+			data.add(
+					arguments("host with dot and repo", "host.name/repo", "host.name", null, "repo", "repo", "latest"));
 			data.add(arguments("host with colon and repo", "host:3000/repo", "host:3000", null, "repo", "repo",
 					"latest"));
-			data.add(arguments("host with colon, repo and tag", "host:3000/repo:tag", "host:3000", null, "repo",
-					"repo", "tag"));
+			data.add(arguments("host with colon, repo and tag", "host:3000/repo:tag", "host:3000", null, "repo", "repo",
+					"tag"));
 			data.add(arguments("official repo with default namespace", "registry.hub.docker.com/library/repo:tag",
 					"registry.hub.docker.com", "library", "repo", "library/repo", "tag"));
 			data.add(arguments("official repo with custom namespace", "registry.hub.docker.com/user/repo:tag",
@@ -131,33 +71,20 @@
 
 			return data.stream();
 		}
+
 	}
-
-<<<<<<< HEAD
-=======
-	@MethodSource("data")
-	@ParameterizedTest
-	void dockerImageParsing(String description, String fullImageName, String expectedHost, String expectedNamespace, String expectedRepo, String expectedNamespaceAndRepo, String expectedTag) {
-
-		initDockerImageTests(description, fullImageName, expectedHost, expectedNamespace, expectedRepo, expectedNamespaceAndRepo, expectedTag);
->>>>>>> 76058d3b
 
 	@ParameterizedTest
 	@ArgumentsSource(DockerImageNames.class)
-	public void testDockerImageParsing(String description, String fullImageName, String expectedHost, String expectedNamespace, String expectedRepo, String expectedNamespaceAndRepo, String expectedTag) {
+	public void testDockerImageParsing(String description, String fullImageName, String expectedHost,
+			String expectedNamespace, String expectedRepo, String expectedNamespaceAndRepo, String expectedTag) {
 		DockerImage dockerImage = DockerImage.fromImageName(fullImageName);
-<<<<<<< HEAD
-		assertEquals( expectedHost, dockerImage.getHost(), description + ": host");
-		assertEquals(expectedNamespace, dockerImage.getNamespace(), description + ": namespace");
-		assertEquals(expectedRepo, dockerImage.getRepository(), description + ": repository");
-		assertEquals(expectedNamespaceAndRepo, dockerImage.getNamespaceAndRepo(), description + ": namespace and repo");
-		assertEquals(expectedTag, dockerImage.getTag(), description + ": tag");
-=======
 		assertThat(dockerImage.getHost()).as(description + ": host").isEqualTo(expectedHost);
 		assertThat(dockerImage.getNamespace()).as(description + ": namespace").isEqualTo(expectedNamespace);
 		assertThat(dockerImage.getRepository()).as(description + ": repository").isEqualTo(expectedRepo);
-		assertThat(dockerImage.getNamespaceAndRepo()).as(description + ": namespace and repo").isEqualTo(expectedNamespaceAndRepo);
+		assertThat(dockerImage.getNamespaceAndRepo()).as(description + ": namespace and repo")
+			.isEqualTo(expectedNamespaceAndRepo);
 		assertThat(dockerImage.getTag()).as(description + ": tag").isEqualTo(expectedTag);
->>>>>>> 76058d3b
 	}
+
 }