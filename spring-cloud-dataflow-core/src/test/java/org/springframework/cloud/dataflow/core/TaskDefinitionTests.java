/*
 * Copyright 2017 the original author or authors.
 *
 * Licensed under the Apache License, Version 2.0 (the "License");
 * you may not use this file except in compliance with the License.
 * You may obtain a copy of the License at
 *
 *      https://www.apache.org/licenses/LICENSE-2.0
 *
 * Unless required by applicable law or agreed to in writing, software
 * distributed under the License is distributed on an "AS IS" BASIS,
 * WITHOUT WARRANTIES OR CONDITIONS OF ANY KIND, either express or implied.
 * See the License for the specific language governing permissions and
 * limitations under the License.
 */

package org.springframework.cloud.dataflow.core;

import java.util.Collections;
import java.util.HashMap;
import java.util.Map;

import org.junit.jupiter.api.Test;
<<<<<<< HEAD

import static org.junit.jupiter.api.Assertions.*;


=======

import static org.assertj.core.api.Assertions.assertThat;
>>>>>>> 76058d3b

/**
 * @author Thomas Risberg
 * @author Glenn Renfro
 * @author Corneil du Plessis
 */
class TaskDefinitionTests {

	@Test
	void definition() {
		TaskDefinition definition = new TaskDefinition("test", "timestamp");
		assertThat(definition.getName()).isEqualTo("test");
		assertThat(definition.getDslText()).isEqualTo("timestamp");
		assertThat(definition.getRegisteredAppName()).isEqualTo("timestamp");
		assertThat(definition.getProperties()).hasSize(1);
		assertThat(definition.getProperties()).containsEntry("spring.cloud.task.name", "test");

		TaskDefinition composedDef = new TaskDefinition("composed", "foo && bar");
		assertThat(composedDef.getName()).isEqualTo("composed");
		assertThat(composedDef.getDslText()).isEqualTo("foo && bar");
		assertThat(composedDef.getRegisteredAppName()).isEqualTo("composed");
		assertThat(composedDef.getProperties()).hasSize(1);
		assertThat(composedDef.getProperties()).containsEntry("spring.cloud.task.name", "composed");
	}

	@Test
	void packageProtectedConstructor() {
		TaskDefinition definition = new TaskDefinition("timestamp", "label",
				Collections.singletonMap("spring.cloud.task.name", "label"));
		assertThat(definition.getName()).isEqualTo("label");
		assertThat(definition.getRegisteredAppName()).isEqualTo("timestamp");
		assertThat(definition.getProperties()).hasSize(1);
		assertThat(definition.getProperties()).containsEntry("spring.cloud.task.name", "label");
	}

	@Test
<<<<<<< HEAD
	public void testBuilder() {
		new TaskDefinition.TaskDefinitionBuilder();
		TaskDefinition definition = TaskDefinition.TaskDefinitionBuilder
=======
	void builder() {
		TaskDefinition definition = new TaskDefinition.TaskDefinitionBuilder()
>>>>>>> 76058d3b
				.from(new TaskDefinition("test", "timestamp"))
				.build();
		assertThat(definition.getName()).isEqualTo("test");
		assertThat(definition.getRegisteredAppName()).isEqualTo("timestamp");
		assertThat(definition.getProperties()).hasSize(1);
		assertThat(definition.getProperties()).containsEntry("spring.cloud.task.name", "test");
	}

	@Test
	void equality() {
		TaskDefinition definitionOne = new TaskDefinition("test", "timestamp");
		TaskDefinition definitionTwo = new TaskDefinition("test", "timestamp");

<<<<<<< HEAD
		assertEquals(definitionOne, definitionTwo, "TaskDefinitions were expected to be equal.");
		assertEquals(definitionOne, definitionOne, "TaskDefinitions were expected to be equal.");
=======
		assertThat(definitionTwo).as("TaskDefinitions were expected to be equal.").isEqualTo(definitionOne);
		assertThat(definitionOne).as("TaskDefinitions were expected to be equal.").isEqualTo(definitionOne);
>>>>>>> 76058d3b

	}

	@Test
	void inequality() {
		TaskDefinition definitionOne = new TaskDefinition("test", "timestamp");
		TaskDefinition definitionFoo = new TaskDefinition("test", "foo");

<<<<<<< HEAD
		assertNotEquals(definitionOne, definitionFoo, "TaskDefinitions were not expected to be equal.");
		assertNotEquals(null, definitionOne, "TaskDefinitions were not expected to be equal.");
		assertNotEquals("HI", definitionOne, "TaskDefinitions were not expected to be equal.");
=======
		assertThat(definitionFoo).as("TaskDefinitions were not expected to be equal.").isNotEqualTo(definitionOne);
		assertThat(definitionOne).as("TaskDefinitions were not expected to be equal.").isNotEqualTo(null);
		assertThat(definitionOne).as("TaskDefinitions were not expected to be equal.").isNotEqualTo("HI");
>>>>>>> 76058d3b
	}

	@Test
	void testHashCode() {
		TaskDefinition definitionOne = new TaskDefinition("test", "timestamp");
		TaskDefinition definitionTwo = new TaskDefinition("test", "timestamp");
		TaskDefinition definitionFoo = new TaskDefinition("test", "foo");

<<<<<<< HEAD
		assertEquals(definitionOne.hashCode(), definitionTwo.hashCode(), "TaskDefinitions' hashcodes were expected to be equal.");
		assertNotEquals(definitionOne.hashCode(), definitionFoo.hashCode(), "TaskDefinitions' hashcodes were not expected to be equal.");
=======
		assertThat(definitionTwo.hashCode()).as("TaskDefinitions' hashcodes were expected to be equal.").isEqualTo(definitionOne.hashCode());
		assertThat(definitionOne.hashCode() == definitionFoo.hashCode()).as("TaskDefinitions' hashcodes were not expected to be equal.").isFalse();
>>>>>>> 76058d3b
	}

	@Test
	void definitionWithArguments() {
		TaskDefinition definition = new TaskDefinition("test", "timestamp --timestamp.format=yyyy");
		assertThat(definition.getName()).isEqualTo("test");
		assertThat(definition.getDslText()).isEqualTo("timestamp --timestamp.format=yyyy");
		assertThat(definition.getRegisteredAppName()).isEqualTo("timestamp");
		assertThat(definition.getProperties()).hasSize(2);
		assertThat(definition.getProperties()).containsEntry("spring.cloud.task.name", "test");
		assertThat(definition.getProperties()).containsEntry("timestamp.format", "yyyy");
	}

	@Test
	void builderSetProperties() {
		Map<String,String> properties = new HashMap<>();
		properties.put("foo", "bar");
		new TaskDefinition.TaskDefinitionBuilder();
		TaskDefinition definition = TaskDefinition.TaskDefinitionBuilder
				.from(new TaskDefinition("test", "timestamp"))
				.setProperties(properties)
				.build();
		assertThat(definition.getName()).isEqualTo("test");
		assertThat(definition.getRegisteredAppName()).isEqualTo("timestamp");
		assertThat(definition.getProperties()).hasSize(1);
		assertThat(definition.getProperties()).containsEntry("foo", "bar");
	}

	}<|MERGE_RESOLUTION|>--- conflicted
+++ resolved
@@ -21,15 +21,8 @@
 import java.util.Map;
 
 import org.junit.jupiter.api.Test;
-<<<<<<< HEAD
-
-import static org.junit.jupiter.api.Assertions.*;
-
-
-=======
 
 import static org.assertj.core.api.Assertions.assertThat;
->>>>>>> 76058d3b
 
 /**
  * @author Thomas Risberg
@@ -66,14 +59,8 @@
 	}
 
 	@Test
-<<<<<<< HEAD
-	public void testBuilder() {
-		new TaskDefinition.TaskDefinitionBuilder();
-		TaskDefinition definition = TaskDefinition.TaskDefinitionBuilder
-=======
 	void builder() {
 		TaskDefinition definition = new TaskDefinition.TaskDefinitionBuilder()
->>>>>>> 76058d3b
 				.from(new TaskDefinition("test", "timestamp"))
 				.build();
 		assertThat(definition.getName()).isEqualTo("test");
@@ -87,13 +74,8 @@
 		TaskDefinition definitionOne = new TaskDefinition("test", "timestamp");
 		TaskDefinition definitionTwo = new TaskDefinition("test", "timestamp");
 
-<<<<<<< HEAD
-		assertEquals(definitionOne, definitionTwo, "TaskDefinitions were expected to be equal.");
-		assertEquals(definitionOne, definitionOne, "TaskDefinitions were expected to be equal.");
-=======
 		assertThat(definitionTwo).as("TaskDefinitions were expected to be equal.").isEqualTo(definitionOne);
 		assertThat(definitionOne).as("TaskDefinitions were expected to be equal.").isEqualTo(definitionOne);
->>>>>>> 76058d3b
 
 	}
 
@@ -102,15 +84,9 @@
 		TaskDefinition definitionOne = new TaskDefinition("test", "timestamp");
 		TaskDefinition definitionFoo = new TaskDefinition("test", "foo");
 
-<<<<<<< HEAD
-		assertNotEquals(definitionOne, definitionFoo, "TaskDefinitions were not expected to be equal.");
-		assertNotEquals(null, definitionOne, "TaskDefinitions were not expected to be equal.");
-		assertNotEquals("HI", definitionOne, "TaskDefinitions were not expected to be equal.");
-=======
 		assertThat(definitionFoo).as("TaskDefinitions were not expected to be equal.").isNotEqualTo(definitionOne);
 		assertThat(definitionOne).as("TaskDefinitions were not expected to be equal.").isNotEqualTo(null);
 		assertThat(definitionOne).as("TaskDefinitions were not expected to be equal.").isNotEqualTo("HI");
->>>>>>> 76058d3b
 	}
 
 	@Test
@@ -119,13 +95,8 @@
 		TaskDefinition definitionTwo = new TaskDefinition("test", "timestamp");
 		TaskDefinition definitionFoo = new TaskDefinition("test", "foo");
 
-<<<<<<< HEAD
-		assertEquals(definitionOne.hashCode(), definitionTwo.hashCode(), "TaskDefinitions' hashcodes were expected to be equal.");
-		assertNotEquals(definitionOne.hashCode(), definitionFoo.hashCode(), "TaskDefinitions' hashcodes were not expected to be equal.");
-=======
 		assertThat(definitionTwo.hashCode()).as("TaskDefinitions' hashcodes were expected to be equal.").isEqualTo(definitionOne.hashCode());
 		assertThat(definitionOne.hashCode() == definitionFoo.hashCode()).as("TaskDefinitions' hashcodes were not expected to be equal.").isFalse();
->>>>>>> 76058d3b
 	}
 
 	@Test
