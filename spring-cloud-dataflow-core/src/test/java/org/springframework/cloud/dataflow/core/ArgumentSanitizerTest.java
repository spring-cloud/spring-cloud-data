/*
 * Copyright 2018-2019 the original author or authors.
 *
 * Licensed under the Apache License, Version 2.0 (the "License");
 * you may not use this file except in compliance with the License.
 * You may obtain a copy of the License at
 *
 *      https://www.apache.org/licenses/LICENSE-2.0
 *
 * Unless required by applicable law or agreed to in writing, software
 * distributed under the License is distributed on an "AS IS" BASIS,
 * WITHOUT WARRANTIES OR CONDITIONS OF ANY KIND, either express or implied.
 * See the License for the specific language governing permissions and
 * limitations under the License.
 */

package org.springframework.cloud.dataflow.core;

import java.util.ArrayList;
import java.util.List;

import org.junit.jupiter.api.BeforeEach;
import org.junit.jupiter.api.Test;

<<<<<<< HEAD
import static org.junit.jupiter.api.Assertions.assertEquals;
=======
import static org.assertj.core.api.Assertions.assertThat;
>>>>>>> 76058d3b

/**
 * @author Christian Tzolov
 * @author Ilayaperumal Gopinathan
 * @author Corneil du Plessis
 */
class ArgumentSanitizerTest {

	private ArgumentSanitizer sanitizer;

	private static final String[] keys = { "password", "secret", "key", "token", ".*credentials.*",
			"vcap_services", "url" };

	@BeforeEach
<<<<<<< HEAD
	public void before() {
=======
	void before() {
>>>>>>> 76058d3b
		sanitizer = new ArgumentSanitizer();
	}

	@Test
	void sanitizeProperties() {
		for (String key : keys) {
<<<<<<< HEAD
			assertEquals("--" + key + "=******", sanitizer.sanitize("--" + key + "=foo"));
			assertEquals("******", sanitizer.sanitize(key, "bar"));
=======
			assertThat(sanitizer.sanitize("--" + key + "=foo")).isEqualTo("--" + key + "=******");
			assertThat(sanitizer.sanitize(key, "bar")).isEqualTo("******");
>>>>>>> 76058d3b
		}
	}

	@Test
	void testSanitizeArguments() {
		final List<String> arguments = new ArrayList<>();

		for (String key : keys) {
			arguments.add("--" + key + "=foo");
		}

		final List<String> sanitizedArguments = sanitizer.sanitizeArguments(arguments);

<<<<<<< HEAD
		assertEquals(keys.length, sanitizedArguments.size());

		int order = 0;
		for(String sanitizedString : sanitizedArguments) {
			assertEquals("--" + keys[order] + "=******", sanitizedString);
=======
		assertThat(sanitizedArguments).hasSize(keys.length);

		int order = 0;
		for(String sanitizedString : sanitizedArguments) {
			assertThat(sanitizedString).isEqualTo("--" + keys[order] + "=******");
>>>>>>> 76058d3b
			order++;
		}
	}


	@Test
<<<<<<< HEAD
	public void testMultipartProperty() {
		assertEquals("--password=******", sanitizer.sanitize("--password=boza"));
		assertEquals("--one.two.password=******", sanitizer.sanitize("--one.two.password=boza"));
		assertEquals("--one_two_password=******", sanitizer.sanitize("--one_two_password=boza"));
=======
	void multipartProperty() {
		assertThat(sanitizer.sanitize("--password=boza")).isEqualTo("--password=******");
		assertThat(sanitizer.sanitize("--one.two.password=boza")).isEqualTo("--one.two.password=******");
		assertThat(sanitizer.sanitize("--one_two_password=boza")).isEqualTo("--one_two_password=******");
>>>>>>> 76058d3b
	}

//	@Test
//	public void testHierarchicalPropertyNames() {
//		assertEquals("time --password='******' | log",
//				sanitizer.(new StreamDefinition("stream", "time --password=bar | log")));
//	}
//
//	@Test
//	public void testStreamPropertyOrder() {
//		assertEquals("time --some.password='******' --another-secret='******' | log",
//				sanitizer.sanitizeStream(new StreamDefinition("stream", "time --some.password=foobar --another-secret=kenny | log")));
//	}
//
//	@Test
//	public void testStreamMatcherWithHyphenDotChar() {
//		assertEquals("twitterstream --twitter.credentials.access-token-secret='******' "
//						+ "--twitter.credentials.access-token='******' --twitter.credentials.consumer-secret='******' "
//						+ "--twitter.credentials.consumer-key='******' | "
//						+ "filter --expression=#jsonPath(payload,'$.lang')=='en' | "
//						+ "twitter-sentiment --vocabulary=https://dl.bintray.com/test --model-fetch=output/test "
//						+ "--model=https://dl.bintray.com/test | field-value-counter --field-name=sentiment --name=sentiment",
//				sanitizer.sanitizeStream(new StreamDefinition("stream", "twitterstream "
//						+ "--twitter.credentials.consumer-key=dadadfaf --twitter.credentials.consumer-secret=dadfdasfdads "
//						+ "--twitter.credentials.access-token=58849055-dfdae "
//						+ "--twitter.credentials.access-token-secret=deteegdssa4466 | filter --expression='#jsonPath(payload,''$.lang'')==''en''' | "
//						+ "twitter-sentiment --vocabulary=https://dl.bintray.com/test --model-fetch=output/test --model=https://dl.bintray.com/test | "
//						+ "field-value-counter --field-name=sentiment --name=sentiment")));
//	}
//
//	@Test
//	public void testStreamSanitizeOriginalDsl() {
//		StreamDefinition streamDefinition = new StreamDefinition("test", "time --password='******' | log --password='******'", "time --password='******' | log");
//		assertEquals("time --password='******' | log", sanitizer.sanitizeOriginalStreamDsl(streamDefinition));
//	}
}<|MERGE_RESOLUTION|>--- conflicted
+++ resolved
@@ -22,11 +22,7 @@
 import org.junit.jupiter.api.BeforeEach;
 import org.junit.jupiter.api.Test;
 
-<<<<<<< HEAD
-import static org.junit.jupiter.api.Assertions.assertEquals;
-=======
 import static org.assertj.core.api.Assertions.assertThat;
->>>>>>> 76058d3b
 
 /**
  * @author Christian Tzolov
@@ -41,24 +37,15 @@
 			"vcap_services", "url" };
 
 	@BeforeEach
-<<<<<<< HEAD
-	public void before() {
-=======
 	void before() {
->>>>>>> 76058d3b
 		sanitizer = new ArgumentSanitizer();
 	}
 
 	@Test
 	void sanitizeProperties() {
 		for (String key : keys) {
-<<<<<<< HEAD
-			assertEquals("--" + key + "=******", sanitizer.sanitize("--" + key + "=foo"));
-			assertEquals("******", sanitizer.sanitize(key, "bar"));
-=======
 			assertThat(sanitizer.sanitize("--" + key + "=foo")).isEqualTo("--" + key + "=******");
 			assertThat(sanitizer.sanitize(key, "bar")).isEqualTo("******");
->>>>>>> 76058d3b
 		}
 	}
 
@@ -72,36 +59,21 @@
 
 		final List<String> sanitizedArguments = sanitizer.sanitizeArguments(arguments);
 
-<<<<<<< HEAD
-		assertEquals(keys.length, sanitizedArguments.size());
-
-		int order = 0;
-		for(String sanitizedString : sanitizedArguments) {
-			assertEquals("--" + keys[order] + "=******", sanitizedString);
-=======
 		assertThat(sanitizedArguments).hasSize(keys.length);
 
 		int order = 0;
 		for(String sanitizedString : sanitizedArguments) {
 			assertThat(sanitizedString).isEqualTo("--" + keys[order] + "=******");
->>>>>>> 76058d3b
 			order++;
 		}
 	}
 
 
 	@Test
-<<<<<<< HEAD
-	public void testMultipartProperty() {
-		assertEquals("--password=******", sanitizer.sanitize("--password=boza"));
-		assertEquals("--one.two.password=******", sanitizer.sanitize("--one.two.password=boza"));
-		assertEquals("--one_two_password=******", sanitizer.sanitize("--one_two_password=boza"));
-=======
 	void multipartProperty() {
 		assertThat(sanitizer.sanitize("--password=boza")).isEqualTo("--password=******");
 		assertThat(sanitizer.sanitize("--one.two.password=boza")).isEqualTo("--one.two.password=******");
 		assertThat(sanitizer.sanitize("--one_two_password=boza")).isEqualTo("--one_two_password=******");
->>>>>>> 76058d3b
 	}
 
 //	@Test
