<?xml version="1.0" encoding="UTF-8"?>
<project xmlns="http://maven.apache.org/POM/4.0.0" xmlns:xsi="http://www.w3.org/2001/XMLSchema-instance"
		 xsi:schemaLocation="http://maven.apache.org/POM/4.0.0 https://maven.apache.org/xsd/maven-4.0.0.xsd">
	<modelVersion>4.0.0</modelVersion>

	<artifactId>spring-cloud-dataflow-common-test-docker</artifactId>
	<packaging>jar</packaging>

	<name>Spring Cloud Dataflow Common Docker Test Support</name>
	<description>Utilities to help using docker</description>

	<parent>
		<groupId>org.springframework.cloud</groupId>
		<artifactId>spring-cloud-dataflow-common-parent</artifactId>
<<<<<<< HEAD
		<version>2.11.6-SNAPSHOT</version>
=======
		<version>3.0.0-SNAPSHOT</version>
>>>>>>> 76058d3b
	</parent>
	<properties>
		<failIfNoTests>true</failIfNoTests>
	</properties>
	<dependencies>
		<dependency>
			<groupId>org.springframework</groupId>
			<artifactId>spring-core</artifactId>
		</dependency>
		<dependency>
			<groupId>commons-io</groupId>
			<artifactId>commons-io</artifactId>
		</dependency>
		<dependency>
			<groupId>org.apache.commons</groupId>
			<artifactId>commons-lang3</artifactId>
		</dependency>
		<dependency>
			<groupId>org.slf4j</groupId>
			<artifactId>slf4j-api</artifactId>
		</dependency>
		<dependency>
			<groupId>org.awaitility</groupId>
			<artifactId>awaitility</artifactId>
		</dependency>
		<dependency>
			<groupId>joda-time</groupId>
			<artifactId>joda-time</artifactId>
		</dependency>
		<dependency>
			<groupId>com.github.zafarkhaja</groupId>
			<artifactId>java-semver</artifactId>
		</dependency>
		<dependency>
			<groupId>org.springframework.boot</groupId>
			<artifactId>spring-boot-starter-test</artifactId>
			<scope>test</scope>
		</dependency>
		<dependency>
			<groupId>junit</groupId>
			<artifactId>junit</artifactId>
			<scope>test</scope>
		</dependency>
	</dependencies>
</project><|MERGE_RESOLUTION|>--- conflicted
+++ resolved
@@ -12,11 +12,7 @@
 	<parent>
 		<groupId>org.springframework.cloud</groupId>
 		<artifactId>spring-cloud-dataflow-common-parent</artifactId>
-<<<<<<< HEAD
-		<version>2.11.6-SNAPSHOT</version>
-=======
 		<version>3.0.0-SNAPSHOT</version>
->>>>>>> 76058d3b
 	</parent>
 	<properties>
 		<failIfNoTests>true</failIfNoTests>
@@ -55,10 +51,5 @@
 			<artifactId>spring-boot-starter-test</artifactId>
 			<scope>test</scope>
 		</dependency>
-		<dependency>
-			<groupId>junit</groupId>
-			<artifactId>junit</artifactId>
-			<scope>test</scope>
-		</dependency>
 	</dependencies>
 </project>