--- conflicted
+++ resolved
@@ -54,12 +54,7 @@
 
 			@Override
 			public String commandName() {
-<<<<<<< HEAD
-				File file = new File(defaultDockerComposePath());
-				return file.getName().equals("docker-compose") ? "docker-compose" : "docker";
-=======
 				return defaultDockerComposePath();
->>>>>>> 76058d3b
 			}
 
 			@Override
@@ -109,12 +104,7 @@
 
 	@Override
 	public final String commandName() {
-<<<<<<< HEAD
-		File file = new File(defaultDockerComposePath());
-		return file.getName().equals("docker-compose") ? "docker-compose" : "docker";
-=======
 		return defaultDockerComposePath().endsWith("/docker") ? "docker" : "docker-compose";
->>>>>>> 76058d3b
 	}
 
 	protected String dockerComposePath() {
@@ -126,14 +116,8 @@
 		DockerForMacHostsIssue.issueWarning();
 
 		List<String> args = new ArrayList<>();
-<<<<<<< HEAD
-		String dockerComposePath = dockerComposePath();
-		args.add(dockerComposePath);
-		if(commandName().equals("docker")) {
-=======
 		args.add(dockerComposePath());
 		if (composeCommand && commandName().equalsIgnoreCase("docker")) {
->>>>>>> 76058d3b
 			args.add("compose");
 		}
 		// if a single option is provided that starts with - skips the file commands.
