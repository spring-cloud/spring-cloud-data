--- conflicted
+++ resolved
@@ -20,19 +20,11 @@
 
 import com.fasterxml.jackson.databind.JsonNode;
 import com.fasterxml.jackson.databind.ObjectMapper;
-<<<<<<< HEAD
 import org.junit.jupiter.api.AfterEach;
 import org.junit.jupiter.api.BeforeEach;
-import org.junit.jupiter.api.MethodOrderer.MethodName;
+import org.junit.jupiter.api.MethodOrderer;
 import org.junit.jupiter.api.Test;
 import org.junit.jupiter.api.TestMethodOrder;
-=======
-import org.junit.FixMethodOrder;
-import org.junit.jupiter.api.AfterEach;
-import org.junit.jupiter.api.BeforeEach;
-import org.junit.jupiter.api.Test;
-import org.junit.runners.MethodSorters;
->>>>>>> 76058d3b
 
 import org.springframework.cloud.dataflow.core.ApplicationType;
 import org.springframework.restdocs.payload.JsonFieldType;
@@ -60,12 +52,8 @@
  * @author Corneil du Plessis
  */
 @SuppressWarnings("NewClassNamingConvention")
-@TestMethodOrder(MethodName.class)
+@TestMethodOrder(MethodOrderer.MethodName.class)
 public class TaskExecutionsDocumentation extends BaseDocumentation {
-<<<<<<< HEAD
-
-=======
->>>>>>> 76058d3b
 	@BeforeEach
 	public void setup() throws Exception {
 		registerApp(ApplicationType.task, "timestamp", "3.0.0");
@@ -187,13 +175,8 @@
 		documentation.dontDocument(() -> {
 			MvcResult mvcResult = this.mockMvc.perform(
 							get("/tasks/executions")
-<<<<<<< HEAD
-									.param("page", "0")
-									.param("size", "20"))
-=======
 									.queryParam("page", "0")
 									.queryParam("size", "20"))
->>>>>>> 76058d3b
 					.andExpect(status().isOk()).andReturn();
 			ObjectMapper mapper = new ObjectMapper();
 			JsonNode node = mapper.readTree(mvcResult.getResponse().getContentAsString());
@@ -249,14 +232,9 @@
 
 		this.mockMvc.perform(
 						get("/tasks/executions")
-<<<<<<< HEAD
-								.param("page", "1")
-								.param("size", "2"))
-=======
 								.queryParam("page", "1")
 								.queryParam("size", "2"))
 			.andDo(print())
->>>>>>> 76058d3b
 				.andExpect(status().isOk()).andDo(this.documentationHandler.document(
 						queryParameters(
 								parameterWithName("page")
@@ -267,13 +245,6 @@
 						responseFields(
 								subsectionWithPath("_embedded.taskExecutionResourceList")
 										.description("Contains a collection of Task Executions/"),
-<<<<<<< HEAD
-								subsectionWithPath("_links.self").description("Link to the task execution resource").type(JsonFieldType.OBJECT),
-								subsectionWithPath("_links.first").description("Link to the first page of task execution resources").type(JsonFieldType.OBJECT).optional(),
-								subsectionWithPath("_links.last").description("Link to the last page of task execution resources").type(JsonFieldType.OBJECT).optional(),
-								subsectionWithPath("_links.next").description("Link to the next page of task execution resources").type(JsonFieldType.OBJECT).optional(),
-								subsectionWithPath("_links.prev").description("Link to the previous page of task execution resources").type(JsonFieldType.OBJECT).optional(),
-=======
 								subsectionWithPath("_links.self").description("Link to the task execution resource"),
 							subsectionWithPath("_links.first")
 								.description("Link to the first page of task execution resources")
@@ -291,7 +262,6 @@
 								.description("Link to the previous page of task execution resources")
 								.type(JsonFieldType.OBJECT)
 								.optional(),
->>>>>>> 76058d3b
 								subsectionWithPath("page").description("Pagination properties"))));
 	}
 
@@ -299,32 +269,19 @@
 	public void listTaskThinExecutions() throws Exception {
 		documentation.dontDocument(() -> this.mockMvc.perform(
 				post("/tasks/executions")
-<<<<<<< HEAD
-					.param("name", "taskB")
-					.param("properties", "app.my-task.foo=bar,deployer.my-task.something-else=3")
-					.param("arguments", "--server.port=8080 --foo=bar")
-=======
 					.queryParam("name", "taskB")
 					.queryParam("properties", "app.my-task.foo=bar,deployer.my-task.something-else=3")
 					.queryParam("arguments", "--server.port=8080 --foo=bar")
->>>>>>> 76058d3b
 			)
 			.andExpect(status().isCreated()));
 
 		this.mockMvc.perform(
 				get("/tasks/thinexecutions")
-<<<<<<< HEAD
-					.param("page", "1")
-					.param("size", "2"))
-			.andExpect(status().isOk()).andDo(this.documentationHandler.document(
-				requestParameters(
-=======
 					.queryParam("page", "1")
 					.queryParam("size", "2"))
 			.andDo(print())
 			.andExpect(status().isOk()).andDo(this.documentationHandler.document(
 				queryParameters(
->>>>>>> 76058d3b
 					parameterWithName("page")
 						.description("The zero-based page number (optional)"),
 					parameterWithName("size")
@@ -333,13 +290,6 @@
 				responseFields(
 					subsectionWithPath("_embedded.taskExecutionThinResourceList")
 						.description("Contains a collection of thin Task Executions/"),
-<<<<<<< HEAD
-					subsectionWithPath("_links.self").description("Link to the task execution resource").type(JsonFieldType.OBJECT),
-					subsectionWithPath("_links.first").description("Link to the first page of task execution resources").type(JsonFieldType.OBJECT).optional(),
-					subsectionWithPath("_links.last").description("Link to the last page of task execution resources").type(JsonFieldType.OBJECT).optional(),
-					subsectionWithPath("_links.next").description("Link to the next page of task execution resources").type(JsonFieldType.OBJECT).optional(),
-					subsectionWithPath("_links.prev").description("Link to the previous page of task execution resources").type(JsonFieldType.OBJECT).optional(),
-=======
 					subsectionWithPath("_links.self").description("Link to the task execution resource"),
 							subsectionWithPath("_links.first")
 								.description("Link to the first page of task execution resources")
@@ -357,7 +307,6 @@
 								.description("Link to the previous page of task execution resources")
 								.type(JsonFieldType.OBJECT)
 								.optional(),
->>>>>>> 76058d3b
 					subsectionWithPath("page").description("Pagination properties"))));
 	}
 
@@ -428,11 +377,7 @@
 	@Test
 	public void taskExecutionRemoveAndTaskDataRemove() throws Exception {
 		this.mockMvc.perform(
-<<<<<<< HEAD
-						delete("/tasks/executions/{ids}?schemaTarget=boot2&action=CLEANUP,REMOVE_DATA", "1,2"))
-=======
 						delete("/tasks/executions/{ids}?action=CLEANUP,REMOVE_DATA", "1,2"))
->>>>>>> 76058d3b
 				.andExpect(status().isOk())
 				.andDo(this.documentationHandler.document(
 						queryParameters(
