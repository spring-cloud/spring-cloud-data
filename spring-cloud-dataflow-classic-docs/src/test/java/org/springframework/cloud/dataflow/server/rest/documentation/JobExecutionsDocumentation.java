--- conflicted
+++ resolved
@@ -72,13 +72,9 @@
 
 	private final static String JOB_NAME = "DOCJOB";
 
-<<<<<<< HEAD
-	private JobRepositoryContainer jobRepositoryContainer;
-=======
 	private JobRepository jobRepository;
 
 	private TaskExecutionDao taskExecutionDao;
->>>>>>> 76058d3b
 
 	private TaskBatchDao taskBatchDao;
 
@@ -89,25 +85,6 @@
 
 	@BeforeEach
 	public void setup() throws Exception {
-<<<<<<< HEAD
-			registerApp(ApplicationType.task, "timestamp", "1.2.0.RELEASE");
-			initialize();
-			createJobExecution(JOB_NAME, BatchStatus.STARTED);
-			createJobExecution(JOB_NAME + "1", BatchStatus.STOPPED);
-
-
-			jdbcTemplate = new JdbcTemplate(this.dataSource);
-			jdbcTemplate.afterPropertiesSet();
-			jdbcTemplate.update(
-					"INSERT into task_deployment(id, object_version, task_deployment_id, task_definition_name, platform_name, created_on) " +
-							"values (?,?,?,?,?,?)",
-					1, 1, "2", JOB_NAME + "_1", "default", new Date());
-
-			documentation.dontDocument(() -> this.mockMvc.perform(
-							post("/tasks/definitions")
-									.param("name", "DOCJOB1")
-									.param("definition", "timestamp --format='YYYY MM DD'"))
-=======
 		registerApp(ApplicationType.task, "timestamp", "3.0.0");
 		initialize();
 		createJobExecution(JOB_NAME, BatchStatus.STARTED);
@@ -125,7 +102,6 @@
 				() -> this.mockMvc
 					.perform(post("/tasks/definitions").queryParam("name", "DOCJOB1")
 						.queryParam("definition", "timestamp --format='YYYY MM DD'"))
->>>>>>> 76058d3b
 					.andExpect(status().isOk()));
 	}
 
@@ -133,14 +109,9 @@
 	public void listJobExecutions() throws Exception {
 		this.mockMvc.perform(
 						get("/jobs/executions")
-<<<<<<< HEAD
-								.param("page", "0")
-								.param("size", "10"))
-=======
 								.queryParam("page", "0")
 								.queryParam("size", "10"))
 				.andDo(print())
->>>>>>> 76058d3b
 				.andExpect(status().isOk()).andDo(this.documentationHandler.document(
 						queryParameters(
 								parameterWithName("page")
@@ -159,14 +130,9 @@
 	public void listThinJobExecutions() throws Exception {
 		this.mockMvc.perform(
 						get("/jobs/thinexecutions")
-<<<<<<< HEAD
-								.param("page", "0")
-								.param("size", "10"))
-=======
 								.queryParam("page", "0")
 								.queryParam("size", "10"))
 				.andDo(print())
->>>>>>> 76058d3b
 				.andExpect(status().isOk()).andDo(this.documentationHandler.document(
 						queryParameters(
 								parameterWithName("page")
@@ -185,16 +151,10 @@
 	public void listThinJobExecutionsByJobInstanceId() throws Exception {
 		this.mockMvc.perform(
 						get("/jobs/thinexecutions")
-<<<<<<< HEAD
-								.param("page", "0")
-								.param("size", "10")
-								.param("jobInstanceId", "1"))
-=======
 								.queryParam("page", "0")
 								.queryParam("size", "10")
 								.queryParam("jobInstanceId", "1"))
 				.andDo(print())
->>>>>>> 76058d3b
 				.andExpect(status().isOk()).andDo(this.documentationHandler.document(
 						queryParameters(
 								parameterWithName("page")
@@ -215,16 +175,10 @@
 	public void listThinJobExecutionsByTaskExecutionId() throws Exception {
 		this.mockMvc.perform(
 						get("/jobs/thinexecutions")
-<<<<<<< HEAD
-								.param("page", "0")
-								.param("size", "10")
-								.param("taskExecutionId", "1"))
-=======
 								.queryParam("page", "0")
 								.queryParam("size", "10")
 								.queryParam("taskExecutionId", "1"))
 				.andDo(print())
->>>>>>> 76058d3b
 				.andExpect(status().isOk()).andDo(this.documentationHandler.document(
 						queryParameters(
 								parameterWithName("page")
@@ -245,18 +199,11 @@
 	public void listThinJobExecutionsByDate() throws Exception {
 		this.mockMvc.perform(
 						get("/jobs/thinexecutions")
-<<<<<<< HEAD
-								.param("page", "0")
-								.param("size", "10")
-								.param("fromDate", "2000-09-24T17:00:45,000")
-								.param("toDate", "2050-09-24T18:00:45,000"))
-=======
 								.queryParam("page", "0")
 								.queryParam("size", "10")
 								.queryParam("fromDate", "2000-09-24T17:00:45,000")
 								.queryParam("toDate", "2050-09-24T18:00:45,000"))
 				.andDo(print())
->>>>>>> 76058d3b
 				.andExpect(status().isOk()).andDo(this.documentationHandler.document(
 						queryParameters(
 								parameterWithName("page")
@@ -279,16 +226,10 @@
 	public void listJobExecutionsByName() throws Exception {
 		this.mockMvc.perform(
 						get("/jobs/executions")
-<<<<<<< HEAD
-								.param("name", JOB_NAME)
-								.param("page", "0")
-								.param("size", "10"))
-=======
 								.queryParam("name", JOB_NAME)
 								.queryParam("page", "0")
 								.queryParam("size", "10"))
 				.andDo(print())
->>>>>>> 76058d3b
 				.andExpect(status().isOk()).andDo(this.documentationHandler.document(
 						queryParameters(
 								parameterWithName("page")
@@ -309,16 +250,10 @@
 	public void listThinJobExecutionsByName() throws Exception {
 		this.mockMvc.perform(
 						get("/jobs/thinexecutions")
-<<<<<<< HEAD
-								.param("name", JOB_NAME)
-								.param("page", "0")
-								.param("size", "10"))
-=======
 								.queryParam("name", JOB_NAME)
 								.queryParam("page", "0")
 								.queryParam("size", "10"))
 				.andDo(print())
->>>>>>> 76058d3b
 				.andExpect(status().isOk()).andDo(this.documentationHandler.document(
 						queryParameters(
 								parameterWithName("page")
