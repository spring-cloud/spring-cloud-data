/*
 * Copyright 2016-2018 the original author or authors.
 *
 * Licensed under the Apache License, Version 2.0 (the "License");
 * you may not use this file except in compliance with the License.
 * You may obtain a copy of the License at
 *
 *      http://www.apache.org/licenses/LICENSE-2.0
 *
 * Unless required by applicable law or agreed to in writing, software
 * distributed under the License is distributed on an "AS IS" BASIS,
 * WITHOUT WARRANTIES OR CONDITIONS OF ANY KIND, either express or implied.
 * See the License for the specific language governing permissions and
 * limitations under the License.
 */

package org.springframework.cloud.dataflow.server.rest.documentation;

import javax.servlet.RequestDispatcher;

import org.junit.Test;

import org.springframework.cloud.dataflow.rest.Version;
import org.springframework.restdocs.payload.JsonFieldType;

import static org.hamcrest.Matchers.is;
import static org.hamcrest.Matchers.notNullValue;
import static org.springframework.restdocs.headers.HeaderDocumentation.headerWithName;
import static org.springframework.restdocs.headers.HeaderDocumentation.responseHeaders;
import static org.springframework.restdocs.hypermedia.HypermediaDocumentation.linkWithRel;
import static org.springframework.restdocs.hypermedia.HypermediaDocumentation.links;
import static org.springframework.restdocs.payload.PayloadDocumentation.fieldWithPath;
import static org.springframework.restdocs.payload.PayloadDocumentation.responseFields;
import static org.springframework.test.web.servlet.request.MockMvcRequestBuilders.get;
import static org.springframework.test.web.servlet.result.MockMvcResultMatchers.jsonPath;
import static org.springframework.test.web.servlet.result.MockMvcResultMatchers.status;

/**
 * @author Gunnar Hillert
 */
public class ApiDocumentation extends BaseDocumentation {

	@Test
	public void headers() throws Exception {
		this.mockMvc.perform(get("/")).andExpect(status().isOk())
				.andDo(this.documentationHandler.document(responseHeaders(headerWithName("Content-Type")
						.description("The Content-Type of the payload, e.g. " + "`application/hal+json`"))));
	}

	@Test
	public void errors() throws Exception {
		this.mockMvc
				.perform(get("/error").requestAttr(RequestDispatcher.ERROR_STATUS_CODE, 400)
						.requestAttr(RequestDispatcher.ERROR_REQUEST_URI, "/apps").requestAttr(
								RequestDispatcher.ERROR_MESSAGE,
								"The app 'http://localhost:8080/apps/123' does " + "not exist"))
				.andExpect(status().isBadRequest()).andExpect(jsonPath("error", is("Bad Request")))
				.andExpect(jsonPath("timestamp", is(notNullValue()))).andExpect(jsonPath("status", is(400)))
				.andExpect(jsonPath("path", is(notNullValue())))
				.andDo(this.documentationHandler.document(responseFields(
						fieldWithPath("error").description(
								"The HTTP error that occurred, e.g. `Bad Request`"),
						fieldWithPath("message").description("A description of the cause of the error"),
						fieldWithPath("path").description("The path to which the request was made"),
						fieldWithPath("status").description("The HTTP status code, e.g. `400`"),
						fieldWithPath("timestamp")
								.description("The time, in milliseconds, at which the error" + " occurred"))));
	}

	@Test
	public void index() throws Exception {
		this.mockMvc.perform(get("/")).andExpect(status().isOk()).andDo(this.documentationHandler.document(links(
				linkWithRel("about").description(
						"Access meta information, including enabled " + "features, security info, version information"),

				linkWithRel("dashboard").description("Access the dashboard UI"),
<<<<<<< HEAD

=======
				linkWithRel("audit-records").description("Provides audit trail information"),
>>>>>>> 6c40ae24
				linkWithRel("apps").description("Handle registered applications"),
				linkWithRel("completions/stream").description("Exposes the DSL completion features " + "for Stream"),
				linkWithRel("completions/task").description("Exposes the DSL completion features for " + "Task"),
				linkWithRel("metrics/streams").description("Exposes metrics for the stream " + "applications"),
				linkWithRel("jobs/executions").description("Provides the JobExecution resource"),
				linkWithRel("jobs/executions/execution")
						.description("Provides details for a specific" + " JobExecution"),
				linkWithRel("jobs/executions/execution/steps")
						.description("Provides the steps for a " + "JobExecution"),
				linkWithRel("jobs/executions/execution/steps/step")
						.description("Returns the details " + "for a specific step"),
				linkWithRel("jobs/executions/execution/steps/step/progress")
						.description("Provides " + "progress information for a specific step"),
				linkWithRel("jobs/executions/name").description("Retrieve Job Executions by Job name"),
				linkWithRel("jobs/instances/instance")
						.description("Provides the job instance " + "resource for a specific job instance"),
				linkWithRel("jobs/instances/name")
						.description("Provides the Job instance resource " + "for a specific job name"),
				linkWithRel("runtime/apps").description("Provides the runtime application resource"),
				linkWithRel("runtime/apps/app").description("Exposes the runtime status for a " + "specific app"),
				linkWithRel("runtime/apps/instances").description("Provides the status for app " + "instances"),
				linkWithRel("tasks/definitions").description("Provides the task definition resource"),
				linkWithRel("tasks/definitions/definition")
						.description("Provides details for a " + "specific task definition"),
				linkWithRel("tasks/validation").description("Provides the validation for a task definition"),
				linkWithRel("tasks/executions")
						.description("Returns Task executions and allows launching of tasks"),
				linkWithRel("tasks/executions/current")
						.description("Provides the current count of running tasks"),
				linkWithRel("tasks/schedules")
						.description("Provides schedule information of tasks"),
				linkWithRel("tasks/schedules/instances")
						.description("Provides schedule information of a specific task	"),
				linkWithRel("tasks/executions/name")
						.description("Returns all task executions for a " + "given Task name"),
				linkWithRel("tasks/executions/execution")
						.description("Provides details for a " + "specific task execution"),
				linkWithRel("streams/definitions").description("Exposes the Streams resource"),
				linkWithRel("streams/definitions/definition").description("Handle a specific Stream " + "definition"),
				linkWithRel("streams/validation").description("Provides the validation for a stream definition"),
				linkWithRel("streams/deployments").description("Provides Stream deployment operations"),
				linkWithRel("streams/deployments/deployment")
						.description("Request (un-)deployment of" + " an existing stream definition"),
				linkWithRel("counters").description("Exposes the resource for dealing with Counters"),
				linkWithRel("counters/counter").description("Handle a specific counter"),
				linkWithRel("aggregate-counters")
						.description("Provides the resource for dealing with" + " aggregate counters"),
				linkWithRel("aggregate-counters/counter").description("Handle a specific aggregate " + "counter"),
				linkWithRel("field-value-counters")
						.description("Provides the resource for dealing " + "with field-value-counters"),
				linkWithRel("field-value-counters/counter").description("Handle a specific " + "field-value-counter"),
				linkWithRel("tools/parseTaskTextToGraph")
						.description("Parse a task definition into a" + " graph structure"),
				linkWithRel("tools/convertTaskGraphToText")
						.description("Convert a graph format into " + "DSL text format")),
				responseFields(fieldWithPath("_links").description("Links to other resources"),
						fieldWithPath("['" + Version.REVISION_KEY + "']")
								.description("Incremented each time " + "a change is implemented in this REST API"),
						fieldWithPath("_links.dashboard.href").description("Link to the dashboard"),
						fieldWithPath("_links.streams/definitions.href").description("Link to the streams/definitions"),
						fieldWithPath("_links.streams/definitions/definition.href").description("Link to the streams/definitions/definition"),
						fieldWithPath("_links.streams/definitions/definition.templated").type(JsonFieldType.BOOLEAN).optional()
							.description("Link streams/definitions/definition is templated"),
						fieldWithPath("_links.runtime/apps.href").description("Link to the runtime/apps"),
						fieldWithPath("_links.runtime/apps/app.href").description("Link to the runtime/apps/app"),
						fieldWithPath("_links.runtime/apps/app.templated").type(JsonFieldType.BOOLEAN).optional()
							.description("Link runtime/apps/app is templated"),
						fieldWithPath("_links.runtime/apps/instances.href").description("Link to the runtime/apps/instances"),
						fieldWithPath("_links.runtime/apps/instances.templated").type(JsonFieldType.BOOLEAN).optional()
							.description("Link runtime/apps/instances is templated"),
						fieldWithPath("_links.metrics/streams.href").description("Link to the metrics/streams"),
						fieldWithPath("_links.streams/deployments.href").description("Link to the streams/deployments"),
						fieldWithPath("_links.streams/deployments/deployment.href").description("Link to the streams/deployments/deployment"),
						fieldWithPath("_links.streams/deployments/deployment.templated").type(JsonFieldType.BOOLEAN).optional()
							.description("Link streams/deployments/deployment is templated"),
						fieldWithPath("_links.tasks/definitions.href").description("Link to the tasks/definitions"),
						fieldWithPath("_links.tasks/definitions/definition.href").description("Link to the tasks/definitions/definition"),
						fieldWithPath("_links.tasks/definitions/definition.templated").type(JsonFieldType.BOOLEAN).optional()
							.description("Link tasks/definitions/definition is templated"),
						fieldWithPath("_links.tasks/executions.href").description("Link to the tasks/executions"),
						fieldWithPath("_links.tasks/executions/name.href").description("Link to the tasks/executions/name"),
						fieldWithPath("_links.tasks/executions/name.templated").type(JsonFieldType.BOOLEAN).optional()
							.description("Link tasks/executions/name is templated"),
						fieldWithPath("_links.tasks/executions/current.href").description("Link to the tasks/executions/current"),
						fieldWithPath("_links.tasks/executions/execution.href").description("Link to the tasks/executions/execution"),
						fieldWithPath("_links.tasks/executions/execution.templated").type(JsonFieldType.BOOLEAN).optional()
							.description("Link tasks/executions/execution is templated"),
						fieldWithPath("_links.tasks/schedules.href").description("Link to the tasks/executions/schedules"),
						fieldWithPath("_links.tasks/schedules/instances.href").description("Link to the tasks/schedules/instances"),
						fieldWithPath("_links.tasks/schedules/instances.templated").type(JsonFieldType.BOOLEAN).optional()
							.description("Link tasks/schedules/instances is templated"),
						fieldWithPath("_links.jobs/executions.href").description("Link to the jobs/executions"),
						fieldWithPath("_links.jobs/executions/name.href").description("Link to the jobs/executions/name"),
						fieldWithPath("_links.jobs/executions/name.templated").type(JsonFieldType.BOOLEAN).optional()
							.description("Link jobs/executions/name is templated"),
						fieldWithPath("_links.jobs/executions/execution.href").description("Link to the jobs/executions/execution"),
						fieldWithPath("_links.jobs/executions/execution.templated").type(JsonFieldType.BOOLEAN).optional()
							.description("Link jobs/executions/execution is templated"),
						fieldWithPath("_links.jobs/executions/execution/steps.href").description("Link to the jobs/executions/execution/steps"),
						fieldWithPath("_links.jobs/executions/execution/steps.templated").type(JsonFieldType.BOOLEAN).optional()
							.description("Link jobs/executions/execution/steps is templated"),
						fieldWithPath("_links.jobs/executions/execution/steps/step.href").description("Link to the jobs/executions/execution/steps/step"),
						fieldWithPath("_links.jobs/executions/execution/steps/step.templated").type(JsonFieldType.BOOLEAN).optional()
							.description("Link jobs/executions/execution/steps/step is templated"),
						fieldWithPath("_links.jobs/executions/execution/steps/step/progress.href").description("Link to the jobs/executions/execution/steps/step/progress"),
						fieldWithPath("_links.jobs/executions/execution/steps/step/progress.templated").type(JsonFieldType.BOOLEAN).optional()
							.description("Link jobs/executions/execution/steps/step/progress is templated"),
						fieldWithPath("_links.jobs/instances/name.href").description("Link to the jobs/instances/name"),
						fieldWithPath("_links.jobs/instances/name.templated").type(JsonFieldType.BOOLEAN).optional()
							.description("Link jobs/instances/name is templated"),
						fieldWithPath("_links.jobs/instances/instance.href").description("Link to the jobs/instances/instance"),
						fieldWithPath("_links.jobs/instances/instance.templated").type(JsonFieldType.BOOLEAN).optional()
							.description("Link jobs/instances/instance is templated"),
						fieldWithPath("_links.tools/parseTaskTextToGraph.href").description("Link to the tools/parseTaskTextToGraph"),
						fieldWithPath("_links.tools/convertTaskGraphToText.href").description("Link to the tools/convertTaskGraphToText"),
						fieldWithPath("_links.counters.href").description("Link to the counters"),
						fieldWithPath("_links.counters/counter.href").description("Link to the counters/counter"),
						fieldWithPath("_links.counters/counter.templated").type(JsonFieldType.BOOLEAN).optional()
							.description("Link counters/counter is templated"),
						fieldWithPath("_links.field-value-counters.href").description("Link to the field-value-counters"),
						fieldWithPath("_links.field-value-counters/counter.href").description("Link to the field-value-counters/counter"),
						fieldWithPath("_links.field-value-counters/counter.templated").type(JsonFieldType.BOOLEAN).optional()
							.description("Link field-value-counters/counter is templated"),
						fieldWithPath("_links.aggregate-counters.href").description("Link to the aggregate-counters"),
						fieldWithPath("_links.aggregate-counters/counter.href").description("Link to the aggregate-counters/counter"),
						fieldWithPath("_links.aggregate-counters/counter.templated").type(JsonFieldType.BOOLEAN).optional()
							.description("Link aggregate-counters/counter is templated"),
						fieldWithPath("_links.apps.href").description("Link to the apps"),
						fieldWithPath("_links.about.href").description("Link to the about"),
						fieldWithPath("_links.completions/stream.href").description("Link to the completions/stream"),
						fieldWithPath("_links.completions/stream.templated").type(JsonFieldType.BOOLEAN).optional()
							.description("Link completions/stream is templated"),
						fieldWithPath("_links.completions/task.href").description("Link to the completions/task"),
						fieldWithPath("_links.completions/task.templated").type(JsonFieldType.BOOLEAN).optional()
							.description("Link completions/task is templated")
		)));
	}
}<|MERGE_RESOLUTION|>--- conflicted
+++ resolved
@@ -74,11 +74,7 @@
 						"Access meta information, including enabled " + "features, security info, version information"),
 
 				linkWithRel("dashboard").description("Access the dashboard UI"),
-<<<<<<< HEAD
-
-=======
 				linkWithRel("audit-records").description("Provides audit trail information"),
->>>>>>> 6c40ae24
 				linkWithRel("apps").description("Handle registered applications"),
 				linkWithRel("completions/stream").description("Exposes the DSL completion features " + "for Stream"),
 				linkWithRel("completions/task").description("Exposes the DSL completion features for " + "Task"),
@@ -137,6 +133,7 @@
 				responseFields(fieldWithPath("_links").description("Links to other resources"),
 						fieldWithPath("['" + Version.REVISION_KEY + "']")
 								.description("Incremented each time " + "a change is implemented in this REST API"),
+						fieldWithPath("_links.audit-records.href").description("Link to the audit records"),
 						fieldWithPath("_links.dashboard.href").description("Link to the dashboard"),
 						fieldWithPath("_links.streams/definitions.href").description("Link to the streams/definitions"),
 						fieldWithPath("_links.streams/definitions/definition.href").description("Link to the streams/definitions/definition"),
@@ -154,6 +151,9 @@
 						fieldWithPath("_links.streams/deployments/deployment.href").description("Link to the streams/deployments/deployment"),
 						fieldWithPath("_links.streams/deployments/deployment.templated").type(JsonFieldType.BOOLEAN).optional()
 							.description("Link streams/deployments/deployment is templated"),
+						fieldWithPath("_links.streams/validation.href").description("Link to the streams/validation"),
+						fieldWithPath("_links.streams/validation.templated").type(JsonFieldType.BOOLEAN).optional()
+							.description("Link streams/validation is templated"),
 						fieldWithPath("_links.tasks/definitions.href").description("Link to the tasks/definitions"),
 						fieldWithPath("_links.tasks/definitions/definition.href").description("Link to the tasks/definitions/definition"),
 						fieldWithPath("_links.tasks/definitions/definition.templated").type(JsonFieldType.BOOLEAN).optional()
@@ -170,6 +170,9 @@
 						fieldWithPath("_links.tasks/schedules/instances.href").description("Link to the tasks/schedules/instances"),
 						fieldWithPath("_links.tasks/schedules/instances.templated").type(JsonFieldType.BOOLEAN).optional()
 							.description("Link tasks/schedules/instances is templated"),
+						fieldWithPath("_links.tasks/validation.href").description("Link to the tasks/validation"),
+						fieldWithPath("_links.tasks/validation.templated").type(JsonFieldType.BOOLEAN).optional()
+							.description("Link tasks/validation is templated"),
 						fieldWithPath("_links.jobs/executions.href").description("Link to the jobs/executions"),
 						fieldWithPath("_links.jobs/executions/name.href").description("Link to the jobs/executions/name"),
 						fieldWithPath("_links.jobs/executions/name.templated").type(JsonFieldType.BOOLEAN).optional()
