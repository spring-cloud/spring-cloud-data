<?xml version="1.0" encoding="UTF-8"?>
<project xmlns="http://maven.apache.org/POM/4.0.0"
		 xmlns:xsi="http://www.w3.org/2001/XMLSchema-instance"
		 xsi:schemaLocation="http://maven.apache.org/POM/4.0.0 https://maven.apache.org/xsd/maven-4.0.0.xsd">
	<modelVersion>4.0.0</modelVersion>
	<parent>
		<groupId>org.springframework.cloud</groupId>
		<artifactId>spring-cloud-dataflow-parent</artifactId>
<<<<<<< HEAD
		<version>2.11.6-SNAPSHOT</version>
		<relativePath>../spring-cloud-dataflow-parent</relativePath>
	</parent>
	<version>2.11.6-SNAPSHOT</version>
=======
		<version>3.0.0-SNAPSHOT</version>
		<relativePath>../spring-cloud-dataflow-parent</relativePath>
	</parent>
	<version>3.0.0-SNAPSHOT</version>
>>>>>>> 76058d3b
	<groupId>org.springframework.cloud</groupId>
	<artifactId>spring-cloud-dataflow-composed-task-runner</artifactId>
	<name>spring-cloud-dataflow-composed-task-runner</name>
	<description>Spring Cloud Data Flow Composed Task Runner</description>

	<packaging>jar</packaging>
	<properties>
		<java.version>17</java.version>
		<plexus.utils.version>3.3.0</plexus.utils.version>
		<failIfNoTests>true</failIfNoTests>
		<maven-javadoc-plugin.version>3.4.1</maven-javadoc-plugin.version>
	</properties>
	<dependencies>
		<dependency>
			<groupId>org.springframework.boot</groupId>
			<artifactId>spring-boot-autoconfigure</artifactId>
			<scope>compile</scope>
		</dependency>
		<dependency>
			<groupId>org.springframework.cloud</groupId>
			<artifactId>spring-cloud-dataflow-rest-client</artifactId>
			<version>${project.version}</version>
		</dependency>
		<dependency>
			<groupId>io.pivotal.cfenv</groupId>
			<artifactId>java-cfenv</artifactId>
		</dependency>
		<dependency>
			<groupId>org.springframework.boot</groupId>
			<artifactId>spring-boot-starter-batch</artifactId>
		</dependency>
		<dependency>
			<groupId>org.springframework.cloud</groupId>
			<artifactId>spring-cloud-dataflow-core</artifactId>
			<version>${project.version}</version>
		</dependency>
		<dependency>
			<groupId>org.springframework.cloud</groupId>
			<artifactId>spring-cloud-task-batch</artifactId>
		</dependency>
		<dependency>
			<groupId>com.h2database</groupId>
			<artifactId>h2</artifactId>
		</dependency>
		<dependency>
			<groupId>org.mariadb.jdbc</groupId>
			<artifactId>mariadb-java-client</artifactId>
			<version>[3.1.2,)</version>
		</dependency>
		<dependency>
			<groupId>org.postgresql</groupId>
			<artifactId>postgresql</artifactId>
		</dependency>
		<dependency>
			<groupId>com.microsoft.sqlserver</groupId>
			<artifactId>mssql-jdbc</artifactId>
			<scope>runtime</scope>
			<exclusions>
				<exclusion>
					<groupId>com.microsoft.azure</groupId>
					<artifactId>azure-keyvault</artifactId>
				</exclusion>
			</exclusions>
		</dependency>
		<dependency>
			<groupId>org.springframework.boot</groupId>
			<artifactId>spring-boot-starter-jdbc</artifactId>
		</dependency>
		<dependency>
			<groupId>org.hibernate.orm</groupId>
			<artifactId>hibernate-core</artifactId>
		</dependency>
		<dependency>
			<groupId>org.springframework.boot</groupId>
			<artifactId>spring-boot-starter-test</artifactId>
			<scope>test</scope>
		</dependency>
		<dependency>
			<groupId>org.codehaus.plexus</groupId>
			<artifactId>plexus-utils</artifactId>
			<version>${plexus.utils.version}</version>
			<scope>compile</scope>
		</dependency>
		<dependency>
			<groupId>org.springframework.cloud</groupId>
			<artifactId>spring-cloud-common-security-config-web</artifactId>
			<scope>test</scope>
			<version>${project.version}</version>
		</dependency>
		<dependency>
			<groupId>io.micrometer</groupId>
			<artifactId>micrometer-registry-prometheus-simpleclient</artifactId>
		</dependency>
		<dependency>
			<groupId>io.micrometer.prometheus</groupId>
			<artifactId>prometheus-rsocket-spring</artifactId>
		</dependency>
		<dependency>
			<groupId>io.micrometer.prometheus</groupId>
			<artifactId>prometheus-rsocket-client</artifactId>
		</dependency>
	</dependencies>
	<build>
		<plugins>
			<plugin>
				<groupId>org.springframework.boot</groupId>
				<artifactId>spring-boot-maven-plugin</artifactId>
				<executions>
					<execution>
						<goals>
							<goal>repackage</goal>
						</goals>
					</execution>
				</executions>
				<configuration>
					<image>
						<name>springcloud/${project.artifactId}:${project.version}</name>
					</image>
				</configuration>
			</plugin>
			<plugin>
				<groupId>org.apache.maven.plugins</groupId>
				<artifactId>maven-source-plugin</artifactId>
				<version>3.3.0</version>
				<executions>
					<execution>
						<id>source</id>
						<goals>
							<goal>jar</goal>
						</goals>
						<phase>package</phase>
					</execution>
				</executions>
			</plugin>
			<plugin>
				<groupId>org.apache.maven.plugins</groupId>
				<artifactId>maven-javadoc-plugin</artifactId>
				<version>${maven-javadoc-plugin.version}</version>
				<executions>
					<execution>
						<id>javadoc</id>
						<goals>
							<goal>jar</goal>
						</goals>
						<phase>package</phase>
					</execution>
				</executions>
			</plugin>
		</plugins>
	</build>
</project><|MERGE_RESOLUTION|>--- conflicted
+++ resolved
@@ -6,17 +6,10 @@
 	<parent>
 		<groupId>org.springframework.cloud</groupId>
 		<artifactId>spring-cloud-dataflow-parent</artifactId>
-<<<<<<< HEAD
-		<version>2.11.6-SNAPSHOT</version>
-		<relativePath>../spring-cloud-dataflow-parent</relativePath>
-	</parent>
-	<version>2.11.6-SNAPSHOT</version>
-=======
 		<version>3.0.0-SNAPSHOT</version>
 		<relativePath>../spring-cloud-dataflow-parent</relativePath>
 	</parent>
 	<version>3.0.0-SNAPSHOT</version>
->>>>>>> 76058d3b
 	<groupId>org.springframework.cloud</groupId>
 	<artifactId>spring-cloud-dataflow-composed-task-runner</artifactId>
 	<name>spring-cloud-dataflow-composed-task-runner</name>
@@ -60,6 +53,7 @@
 		<dependency>
 			<groupId>com.h2database</groupId>
 			<artifactId>h2</artifactId>
+			<version>[2.2.222,)</version>
 		</dependency>
 		<dependency>
 			<groupId>org.mariadb.jdbc</groupId>
@@ -133,6 +127,7 @@
 				</executions>
 				<configuration>
 					<image>
+						<pullPolicy>IF_NOT_PRESENT</pullPolicy>
 						<name>springcloud/${project.artifactId}:${project.version}</name>
 					</image>
 				</configuration>
