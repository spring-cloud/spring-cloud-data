/*
 * Copyright 2017-2022 the original author or authors.
 *
 * Licensed under the Apache License, Version 2.0 (the "License");
 * you may not use this file except in compliance with the License.
 * You may obtain a copy of the License at
 *
 *      https://www.apache.org/licenses/LICENSE-2.0
 *
 * Unless required by applicable law or agreed to in writing, software
 * distributed under the License is distributed on an "AS IS" BASIS,
 * WITHOUT WARRANTIES OR CONDITIONS OF ANY KIND, either express or implied.
 * See the License for the specific language governing permissions and
 * limitations under the License.
 */

package org.springframework.cloud.skipper.server.service;

import java.io.IOException;
import java.util.ArrayList;
import java.util.List;
import java.util.Map;

import org.junit.jupiter.api.Test;
import org.slf4j.Logger;
import org.slf4j.LoggerFactory;
import org.yaml.snakeyaml.LoaderOptions;
import org.yaml.snakeyaml.Yaml;
import org.yaml.snakeyaml.constructor.SafeConstructor;

import org.springframework.beans.factory.annotation.Autowired;
import org.springframework.cloud.skipper.SkipperException;
import org.springframework.cloud.skipper.domain.ConfigValues;
import org.springframework.cloud.skipper.domain.Package;
import org.springframework.cloud.skipper.domain.PackageMetadata;
import org.springframework.cloud.skipper.domain.Repository;
import org.springframework.cloud.skipper.domain.Template;
import org.springframework.cloud.skipper.domain.UploadRequest;
import org.springframework.cloud.skipper.server.AbstractIntegrationTest;
import org.springframework.cloud.skipper.server.repository.jpa.PackageMetadataRepository;
import org.springframework.cloud.skipper.server.repository.jpa.RepositoryRepository;
import org.springframework.core.io.ClassPathResource;
import org.springframework.core.io.Resource;
import org.springframework.test.context.ActiveProfiles;
import org.springframework.transaction.annotation.Transactional;
import org.springframework.util.Assert;
import org.springframework.util.StreamUtils;

import static org.assertj.core.api.Assertions.assertThat;
import static org.assertj.core.api.Assertions.assertThatThrownBy;
import static org.assertj.core.api.Assertions.entry;
import static org.assertj.core.api.Assertions.fail;

/**
 * Uses @Transactional for ease of re-using existing JPA managed objects within Spring's
 * managed test method transaction
 * @author Mark Pollack
 * @author Ilayaperumal Gopinathan
 * @author Chris Bono
 * @author Corneil du Plessis
 */
@ActiveProfiles("repo-test")
@Transactional
public class PackageServiceTests extends AbstractIntegrationTest {

	private final Logger logger = LoggerFactory.getLogger(PackageServiceTests.class);

	@Autowired
	private PackageService packageService;

	@Autowired
	private PackageMetadataRepository packageMetadataRepository;

	@Autowired
	private RepositoryRepository repositoryRepository;

	@Test
	public void testExceptions() {
		PackageMetadata packageMetadata = new PackageMetadata();
		packageMetadata.setName("noname");
		packageMetadata.setVersion("noversion");
		assertThat(packageService).isNotNull();
		assertThatThrownBy(() -> packageService.downloadPackage(packageMetadata))
				.isInstanceOf(SkipperException.class)
				.withFailMessage(
						"Resource for Package name 'noname', version 'noversion' was not found in any repository.");
		assertThatThrownBy(() -> packageService.downloadPackage(packageMetadata)).isInstanceOf(SkipperException.class);
	}

	@Test
	public void download() {
		PackageMetadata packageMetadata = packageMetadataRepository.findByNameAndVersionByMaxRepoOrder("log", "1.0.0");
		// Other tests may have caused the file to be loaded into the database, ensure we start
		// fresh.
		if (packageMetadata.getPackageFile() != null) {
			packageMetadata.setPackageFile(null);
			packageMetadataRepository.save(packageMetadata);
		}
		packageMetadata = packageMetadataRepository.findByNameAndVersionByMaxRepoOrder("log", "1.0.0");
		assertThat(packageMetadata).isNotNull();
		assertThat(packageMetadata.getPackageFile()).isNull();
		assertThat(packageService).isNotNull();
		assertThat(packageMetadata.getId()).isNotNull();
		assertThat(packageMetadata.getRepositoryId()).isNotNull();
		Repository repository = repositoryRepository.findById(packageMetadata.getRepositoryId()).orElse(null);
		assertThat(repository).isNotNull();

		Package downloadedPackage = packageService.downloadPackage(packageMetadata);
		assertThat(downloadedPackage.getMetadata().getPackageFile()).isNotNull();
		assertThat(downloadedPackage.getMetadata()).isEqualToIgnoringGivenFields(packageMetadata);
		assertThat(downloadedPackage.getTemplates()).isNotNull();
		assertThat(downloadedPackage.getConfigValues()).isNotNull();
		packageMetadata = packageMetadataRepository.findByNameAndVersionByMaxRepoOrder("log", "1.0.0");
		assertThat(packageMetadata.getPackageFile().getPackageBytes()).isNotNull();
	}

	@Test
	public void upload() throws Exception {
		// Create throw away repository, treated to be a 'local' database repo by default for now.
		Repository repository = new Repository();
		repository.setName("database-repo");
		repository.setUrl("https://example.com/repository/");
		this.repositoryRepository.save(repository);

		// Package log 9.9.9 should not exist, since it hasn't been uploaded yet.
		PackageMetadata packageMetadata = packageMetadataRepository.findByNameAndVersionByMaxRepoOrder("log", "9.9.9");
		assertThat(packageMetadata).isNull();

		UploadRequest uploadProperties = new UploadRequest();
		uploadProperties.setRepoName("local");
		uploadProperties.setName("log");
		uploadProperties.setVersion("9.9.9");
		uploadProperties.setExtension("zip");
		Resource resource = new ClassPathResource("/org/springframework/cloud/skipper/server/service/log-9.9.9.zip");
		assertThat(resource.exists()).isTrue();
		byte[] originalPackageBytes = StreamUtils.copyToByteArray(resource.getInputStream());
		assertThat(originalPackageBytes).isNotEmpty();
		Assert.isTrue(originalPackageBytes.length != 0,
				"PackageServiceTests.Assert.isTrue: Package file as bytes must not be empty");
		uploadProperties.setPackageFileAsBytes(originalPackageBytes);

		// Upload new package
		assertThat(packageService).isNotNull();
		PackageMetadata uploadedPackageMetadata = this.packageService.upload(uploadProperties);
		assertThat(uploadedPackageMetadata.getName()).isEqualTo("log");
		assertThat(uploadedPackageMetadata.getVersion()).isEqualTo("9.9.9");
		assertThat(uploadedPackageMetadata.getId()).isNotNull();

		// Retrieve new package
		PackageMetadata retrievedPackageMetadata = packageMetadataRepository.findByNameAndVersionByMaxRepoOrder("log",
				"9.9.9");
		assertThat(retrievedPackageMetadata.getName()).isEqualTo("log");
		assertThat(retrievedPackageMetadata.getVersion()).isEqualTo("9.9.9");
		assertThat(retrievedPackageMetadata).isNotNull();
		assertThat(retrievedPackageMetadata.getPackageFile().getPackageBytes()).isNotNull();
		byte[] retrievedPackageBytes = retrievedPackageMetadata.getPackageFile().getPackageBytes();
		assertThat(originalPackageBytes).isEqualTo(retrievedPackageBytes);

		// Check that package can be deserialized from the database.
		Package downloadedPackage = packageService.downloadPackage(retrievedPackageMetadata);
		assertThat(downloadedPackage.getMetadata()).isEqualToIgnoringGivenFields(retrievedPackageMetadata);
		assertThat(downloadedPackage.getTemplates()).isNotNull();
		assertThat(downloadedPackage.getConfigValues()).isNotNull();

	}

	@Test
	public void testPackageNameVersionMismatch() throws IOException {
		UploadRequest uploadRequest = new UploadRequest();
		uploadRequest.setRepoName("local");
		uploadRequest.setName("buggy");
		uploadRequest.setVersion("6.6.6");
		uploadRequest.setExtension("zip");
		Resource resource = new ClassPathResource("/org/springframework/cloud/skipper/server/service/buggy-6.6.6.zip");
		assertThat(resource.exists()).isTrue();
		byte[] originalPackageBytes = StreamUtils.copyToByteArray(resource.getInputStream());
		uploadRequest.setPackageFileAsBytes(originalPackageBytes);

		assertThat(originalPackageBytes).isNotEmpty();
		Assert.isTrue(originalPackageBytes.length != 0,
				"PackageServiceTests.Assert.isTrue: Package file as bytes must not be empty");

		try {
			this.packageService.upload(uploadRequest);
			fail("Expected exception to be thrown when upload request package name is different from " +
					"this inside the package.zip");
		}
		catch (SkipperException e) {
			assertThat(e.getMessage()).isEqualTo("Package definition in the request [buggy:6.6.6] differs from " +
					"one inside the package.yml [log:9.9.9]");
		}
	}

	@Test
	public void testInvalidVersions() throws IOException {
		UploadRequest uploadRequest = new UploadRequest();
		uploadRequest.setRepoName("local");
		uploadRequest.setName("log");
		uploadRequest.setVersion("abc");
		uploadRequest.setExtension("zip");
		Resource resource = new ClassPathResource("/org/springframework/cloud/skipper/server/service/log-9.9.9.zip");
		assertThat(resource.exists()).isTrue();
		byte[] originalPackageBytes = StreamUtils.copyToByteArray(resource.getInputStream());
		assertThat(originalPackageBytes).isNotEmpty();
		Assert.isTrue(originalPackageBytes.length != 0,
				"PackageServiceTests.Assert.isTrue: Package file as bytes must not be empty");
		assertInvalidPackageVersion(uploadRequest);
		uploadRequest.setVersion("1abc");
		assertInvalidPackageVersion(uploadRequest);
		uploadRequest.setVersion("1.abc.2");
		assertInvalidPackageVersion(uploadRequest);
		uploadRequest.setVersion("a.b.c");
		assertInvalidPackageVersion(uploadRequest);
		uploadRequest.setVersion("a.b.c.2");
		assertInvalidPackageVersion(uploadRequest);
	}

	private void assertInvalidPackageVersion(UploadRequest uploadRequest) {
		try {
			PackageMetadata uploadedPackageMetadata = this.packageService.upload(uploadRequest);
			fail("Expected exception to be thrown when parsing invalid version = "
					+ uploadRequest.getVersion().trim());
		}
		catch (SkipperException e) {
			assertThat(e.getMessage()).contains("UploadRequest doesn't have a valid semantic version.  Version =");
		}
	}

	@Test
	public void deserializePackage() {
		PackageMetadata packageMetadata = this.packageMetadataRepository.findByNameAndVersionByMaxRepoOrder("log",
				"1.0.0");
		assertThat(packageService).isNotNull();
		Package pkg = packageService.downloadPackage(packageMetadata);
		assertThat(pkg).isNotNull();
		assertThat(pkg.getConfigValues().getRaw()).contains("1.2.0.RC1");
		assertThat(pkg.getMetadata()).isEqualToIgnoringGivenFields(packageMetadata, "id", "origin", "packageFile");
		assertThat(pkg.getTemplates()).hasSize(1);
		Template template = pkg.getTemplates().get(0);
		assertThat(template.getName()).isEqualTo("log.yml");
		assertThat(template.getData()).isNotEmpty();
	}

	@Test
	public void deserializeNestedPackage() {
		PackageMetadata packageMetadata = this.packageMetadataRepository.findByNameAndVersionByMaxRepoOrder("ticktock",
				"1.0.0");
		assertThat(packageService).isNotNull();
		Package pkg = packageService.downloadPackage(packageMetadata);
		assertThat(pkg).isNotNull();
		assertThat(pkg.getMetadata()).isEqualToIgnoringGivenFields(packageMetadata, "id", "origin", "packageFile");
		assertThat(pkg.getDependencies()).hasSize(2);
		List<String> packageNames = new ArrayList<>();
		packageNames.add(pkg.getDependencies().get(0).getMetadata().getName());
		packageNames.add(pkg.getDependencies().get(1).getMetadata().getName());
		assertThat(packageNames).containsExactlyInAnyOrder("time", "log");
		assertPackageContent(pkg.getDependencies().get(0));
		assertPackageContent(pkg.getDependencies().get(1));
	}

	private void assertPackageContent(Package pkgContent) {
		String packageName = pkgContent.getMetadata().getName();
		assertThat(packageName).isIn("time", "log");
		assertThat(pkgContent).isNotNull();
		assertConfigValues(pkgContent);
		if (packageName.equals("log")) {
			assertThat(pkgContent.getMetadata().getName()).isEqualTo("log");
			assertThat(pkgContent.getMetadata().getVersion()).isEqualTo("2.0.0");
		}
		else {
			assertThat(pkgContent.getMetadata().getName()).isEqualTo("time");
			assertThat(pkgContent.getMetadata().getVersion()).isEqualTo("2.0.0");
		}
	}

	@SuppressWarnings("unchecked")
	protected void assertConfigValues(Package pkg) {
		// Note same config values for both time and log
		ConfigValues configValues = pkg.getConfigValues();
<<<<<<< HEAD
		Yaml yaml = new Yaml(new SafeConstructor());
		Map<String, Object> logConfigValueMap = yaml.load(configValues.getRaw());
=======
		Yaml yaml = new Yaml(new SafeConstructor(new LoaderOptions()));
		Map<String, Object> logConfigValueMap = (Map<String, Object>) yaml.load(configValues.getRaw());
>>>>>>> 76058d3b
		assertThat(logConfigValueMap).containsKeys("version", "spec");
		if (pkg.getMetadata().getName().equals("log")) {
			assertThat(logConfigValueMap).containsEntry("version", "1.1.0.RELEASE");
		}
		if (pkg.getMetadata().getName().equals("time")) {
			assertThat(logConfigValueMap).containsEntry("version", "1.2.0.RELEASE");
		}
		Map<String, Object> spec = (Map<String, Object>) logConfigValueMap.get("spec");
		assertThat(spec).hasSize(2);
		Map<String, String> applicationProperties = (Map<String, String>) spec.get("applicationProperties");
		assertThat(applicationProperties).hasSize(1);
		assertThat(applicationProperties).contains(entry("log.level", "DEBUG"));
		Map<String, String> deploymentProperties = (Map<String, String>) spec.get("deploymentProperties");
		assertThat(deploymentProperties).hasSize(1);
		assertThat(deploymentProperties).contains(entry("memory", "1024m"));

	}
}<|MERGE_RESOLUTION|>--- conflicted
+++ resolved
@@ -277,13 +277,8 @@
 	protected void assertConfigValues(Package pkg) {
 		// Note same config values for both time and log
 		ConfigValues configValues = pkg.getConfigValues();
-<<<<<<< HEAD
-		Yaml yaml = new Yaml(new SafeConstructor());
-		Map<String, Object> logConfigValueMap = yaml.load(configValues.getRaw());
-=======
 		Yaml yaml = new Yaml(new SafeConstructor(new LoaderOptions()));
 		Map<String, Object> logConfigValueMap = (Map<String, Object>) yaml.load(configValues.getRaw());
->>>>>>> 76058d3b
 		assertThat(logConfigValueMap).containsKeys("version", "spec");
 		if (pkg.getMetadata().getName().equals("log")) {
 			assertThat(logConfigValueMap).containsEntry("version", "1.1.0.RELEASE");
