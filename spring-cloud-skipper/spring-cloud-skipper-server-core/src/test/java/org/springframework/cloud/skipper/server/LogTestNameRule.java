/*
 * Copyright 2017 the original author or authors.
 *
 * Licensed under the Apache License, Version 2.0 (the "License");
 * you may not use this file except in compliance with the License.
 * You may obtain a copy of the License at
 *
 *      https://www.apache.org/licenses/LICENSE-2.0
 *
 * Unless required by applicable law or agreed to in writing, software
 * distributed under the License is distributed on an "AS IS" BASIS,
 * WITHOUT WARRANTIES OR CONDITIONS OF ANY KIND, either express or implied.
 * See the License for the specific language governing permissions and
 * limitations under the License.
 */
package org.springframework.cloud.skipper.server;

import org.junit.jupiter.api.extension.AfterEachCallback;
import org.junit.jupiter.api.extension.BeforeEachCallback;
import org.junit.jupiter.api.extension.ExtensionContext;
import org.slf4j.Logger;
import org.slf4j.LoggerFactory;

/**
 * @author Mark Pollack
 * @author Corneil du Plessis
 */
<<<<<<< HEAD
public class LogTestNameRule implements AfterEachCallback, BeforeEachCallback {
=======
public class LogTestNameRule implements BeforeEachCallback, AfterEachCallback {
>>>>>>> 76058d3b

	private final static Logger log = LoggerFactory.getLogger("junit.logTestName");

	@Override
<<<<<<< HEAD
	public void beforeEach(ExtensionContext context) throws Exception {
		log.info("Starting Test {}", context.getRequiredTestMethod());
	}

	@Override
	public void afterEach(ExtensionContext context) throws Exception {
		log.info("Finished Test {}", context.getRequiredTestMethod());
=======
	public void afterEach(ExtensionContext extensionContext) throws Exception {
		log.info("Finished Test: {}", extensionContext.getRequiredTestMethod().getName());
	}

	@Override
	public void beforeEach(ExtensionContext extensionContext) throws Exception {
		log.info("Starting Test {}", extensionContext.getRequiredTestMethod().getName());
>>>>>>> 76058d3b
	}

}<|MERGE_RESOLUTION|>--- conflicted
+++ resolved
@@ -25,24 +25,11 @@
  * @author Mark Pollack
  * @author Corneil du Plessis
  */
-<<<<<<< HEAD
-public class LogTestNameRule implements AfterEachCallback, BeforeEachCallback {
-=======
 public class LogTestNameRule implements BeforeEachCallback, AfterEachCallback {
->>>>>>> 76058d3b
 
 	private final static Logger log = LoggerFactory.getLogger("junit.logTestName");
 
 	@Override
-<<<<<<< HEAD
-	public void beforeEach(ExtensionContext context) throws Exception {
-		log.info("Starting Test {}", context.getRequiredTestMethod());
-	}
-
-	@Override
-	public void afterEach(ExtensionContext context) throws Exception {
-		log.info("Finished Test {}", context.getRequiredTestMethod());
-=======
 	public void afterEach(ExtensionContext extensionContext) throws Exception {
 		log.info("Finished Test: {}", extensionContext.getRequiredTestMethod().getName());
 	}
@@ -50,7 +37,6 @@
 	@Override
 	public void beforeEach(ExtensionContext extensionContext) throws Exception {
 		log.info("Starting Test {}", extensionContext.getRequiredTestMethod().getName());
->>>>>>> 76058d3b
 	}
 
 }