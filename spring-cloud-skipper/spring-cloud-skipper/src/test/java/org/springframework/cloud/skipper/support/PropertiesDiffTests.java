--- conflicted
+++ resolved
@@ -30,10 +30,7 @@
  *
  * @author Janne Valkealahti
  * @author Corneil du Plessis
-<<<<<<< HEAD
-=======
  *
->>>>>>> 76058d3b
  */
 public class PropertiesDiffTests {
 
