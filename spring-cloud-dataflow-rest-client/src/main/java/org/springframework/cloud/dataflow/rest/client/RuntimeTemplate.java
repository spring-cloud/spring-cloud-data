--- conflicted
+++ resolved
@@ -133,11 +133,8 @@
 		String uri = appUrlPostUriTemplate.expand(appId, instanceId).getHref();
 		HttpEntity<byte[]> entity = new HttpEntity<>(data, headers);
 		ResponseEntity<String> response = this.restTemplate.exchange(uri, HttpMethod.POST, entity, String.class);
-<<<<<<< HEAD
+
 		if (!response.getStatusCode().is2xxSuccessful()) {
-=======
-		if(!response.getStatusCode().is2xxSuccessful()) {
->>>>>>> b051232b
 			throw new RuntimeException("POST:exception:" + response.getStatusCode() + ":" + response.getBody());
 		}
 	}
