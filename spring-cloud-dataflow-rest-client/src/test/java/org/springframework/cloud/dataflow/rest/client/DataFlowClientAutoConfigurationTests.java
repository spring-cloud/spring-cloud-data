/*
 * Copyright 2016-2023 the original author or authors.
 *
 * Licensed under the Apache License, Version 2.0 (the "License");
 * you may not use this file except in compliance with the License.
 * You may obtain a copy of the License at
 *
 *      https://www.apache.org/licenses/LICENSE-2.0
 *
 * Unless required by applicable law or agreed to in writing, software
 * distributed under the License is distributed on an "AS IS" BASIS,
 * WITHOUT WARRANTIES OR CONDITIONS OF ANY KIND, either express or implied.
 * See the License for the specific language governing permissions and
 * limitations under the License.
 */
package org.springframework.cloud.dataflow.rest.client;

import java.util.Collections;

import org.junit.jupiter.api.Test;
import org.mockito.Mockito;

import org.springframework.boot.SpringApplication;
import org.springframework.boot.autoconfigure.SpringBootApplication;
import org.springframework.boot.autoconfigure.jdbc.DataSourceAutoConfiguration;
import org.springframework.cloud.dataflow.rest.client.config.DataFlowClientProperties;
import org.springframework.cloud.dataflow.rest.client.dsl.StreamBuilder;
import org.springframework.context.ConfigurableApplicationContext;
import org.springframework.context.annotation.Bean;
import org.springframework.http.converter.json.MappingJackson2HttpMessageConverter;
import org.springframework.web.client.RestTemplate;

import static org.assertj.core.api.Assertions.assertThat;
<<<<<<< HEAD
=======


>>>>>>> 76058d3b
/**
 * @author Vinicius Carvalho
 * @author Corneil du Plessis
 */
class DataFlowClientAutoConfigurationTests {

	@Test
	void contextLoads() throws Exception {
		ConfigurableApplicationContext applicationContext = SpringApplication.run(TestApplication.class,
				"--spring.cloud.dataflow.client.enableDsl=true",
				"--spring.autoconfigure.exclude=org.springframework.cloud.deployer.spi.cloudfoundry.CloudFoundryDeployerAutoConfiguration,org.springframework.cloud.deployer.spi.kubernetes.KubernetesAutoConfiguration");
		assertThat(applicationContext.getBean(DataFlowTemplate.class)).isNotNull();
		assertThat(applicationContext.getBean(StreamBuilder.class)).isNotNull();
		RestTemplate template = applicationContext.getBean(RestTemplate.class);
		//No auth
		Mockito.verify(template, Mockito.times(0)).setRequestFactory(Mockito.any());
		applicationContext.close();
	}

	@Test
	void usingAuthentication() throws Exception {
		ConfigurableApplicationContext applicationContext = SpringApplication.run(TestApplication.class,
				"--spring.cloud.dataflow.client.authentication.basic.username=foo",
				"--spring.cloud.dataflow.client.authentication.basic.password=bar",
				"--spring.autoconfigure.exclude=org.springframework.cloud.deployer.spi.cloudfoundry.CloudFoundryDeployerAutoConfiguration,org.springframework.cloud.deployer.spi.kubernetes.KubernetesAutoConfiguration");
		assertThat(applicationContext.getBean(DataFlowTemplate.class)).isNotNull();
		assertThat(applicationContext.getBean(StreamBuilder.class)).isNotNull();

		RestTemplate template = applicationContext.getBean(RestTemplate.class);
		DataFlowClientProperties properties = applicationContext.getBean(DataFlowClientProperties.class);
		assertThat(properties.getAuthentication()).isNotNull();
		assertThat(properties.getAuthentication().getBasic().getUsername()).isEqualTo("foo");
		assertThat(properties.getAuthentication().getBasic().getPassword()).isEqualTo("bar");
		Mockito.verify(template, Mockito.times(1)).setRequestFactory(Mockito.any());
		applicationContext.close();
	}

	@SpringBootApplication(exclude= {DataSourceAutoConfiguration.class})
	static class TestApplication {

		@Bean
		public RestTemplate restTemplate() {
			RestTemplate mock = Mockito.mock(RestTemplate.class);
			Mockito.when(mock.getMessageConverters()).thenReturn(Collections.singletonList(new MappingJackson2HttpMessageConverter()));
			return mock;
		}
	}
}<|MERGE_RESOLUTION|>--- conflicted
+++ resolved
@@ -31,11 +31,8 @@
 import org.springframework.web.client.RestTemplate;
 
 import static org.assertj.core.api.Assertions.assertThat;
-<<<<<<< HEAD
-=======
 
 
->>>>>>> 76058d3b
 /**
  * @author Vinicius Carvalho
  * @author Corneil du Plessis
