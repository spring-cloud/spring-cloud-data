--- conflicted
+++ resolved
@@ -23,10 +23,6 @@
 
 import static org.assertj.core.api.Assertions.assertThat;
 import static org.assertj.core.api.Assertions.fail;
-<<<<<<< HEAD
-
-=======
->>>>>>> 76058d3b
 
 /**
  * @author Gunnar Hillert
