/*
 * Copyright 2018 the original author or authors.
 *
 * Licensed under the Apache License, Version 2.0 (the "License");
 * you may not use this file except in compliance with the License.
 * You may obtain a copy of the License at
 *
 *      https://www.apache.org/licenses/LICENSE-2.0
 *
 * Unless required by applicable law or agreed to in writing, software
 * distributed under the License is distributed on an "AS IS" BASIS,
 * WITHOUT WARRANTIES OR CONDITIONS OF ANY KIND, either express or implied.
 * See the License for the specific language governing permissions and
 * limitations under the License.
 */

package org.springframework.cloud.dataflow.rest.client;

import static org.assertj.core.api.Assertions.assertThat;
import static org.mockito.Mockito.mock;

import java.util.HashMap;
import java.util.Map;
import java.util.Optional;

import org.junit.jupiter.api.BeforeEach;
import org.junit.jupiter.api.Test;

import org.springframework.hateoas.Link;
import org.springframework.hateoas.RepresentationModel;
import org.springframework.web.client.RestTemplate;

<<<<<<< HEAD
import static org.assertj.core.api.Assertions.assertThat;
import static org.mockito.Mockito.mock;

=======
>>>>>>> 76058d3b
/**
 * Test the {@link TaskTemplate} implementation of {@link TaskOperations}.
 *
 * @author Glenn Renfro
 * @author Corneil du Plessis
 */
class TaskTemplateTests {

	private static final String CURRENT_TASK_EXECUTION_LINK = "tasks/executions/current";

	private RestTemplate restTemplate;

	@BeforeEach
<<<<<<< HEAD
	public void setup() {
=======
	void setup() {
>>>>>>> 76058d3b
		restTemplate = mock(RestTemplate.class);
	}

	@Test
	void oldDataFlow() {
		validateExecutionLinkNotPresent("1.6.0");
	}

	@Test
	void minDataFlow() {
		validateExecutionLinkPresent("1.7.0");
	}

	@Test
	void futureDataFlow() {
		validateExecutionLinkPresent("1.8.0");
		validateExecutionLinkPresent("1.9.0");
		validateExecutionLinkPresent("2.0.0");
	}


	private void validateExecutionLinkPresent(String dataFlowVersion) {
		TestResource testResource = new TestResource();
		new TaskTemplate(this.restTemplate, testResource, dataFlowVersion);
		assertThat(testResource.isLinkRequested(CURRENT_TASK_EXECUTION_LINK)).isTrue();
	}

	private void validateExecutionLinkNotPresent(String version) {
		TestResource testResource = new TestResource();
		new TaskTemplate(this.restTemplate, testResource, version);
		assertThat(testResource.isLinkRequested(CURRENT_TASK_EXECUTION_LINK)).isFalse();
	}

	public static class TestResource extends RepresentationModel<TestResource> {

		private final Map<String, Long> linksRequested = new HashMap<>();

		@Override
		public Optional<Link> getLink(String rel) {
			if (this.linksRequested.containsKey(rel)) {
				Long count = this.linksRequested.get(rel);
				this.linksRequested.put(rel, count + 1L);
			}
			else {
				this.linksRequested.put(rel, 1L);
			}

			return Optional.of(Link.of("foo", "bar"));
		}

		public boolean isLinkRequested(String linkName) {
			boolean result = this.linksRequested.containsKey(linkName) &&
				this.linksRequested.get(linkName) > 1L;

			return result;
		}

	}
}<|MERGE_RESOLUTION|>--- conflicted
+++ resolved
@@ -30,12 +30,6 @@
 import org.springframework.hateoas.RepresentationModel;
 import org.springframework.web.client.RestTemplate;
 
-<<<<<<< HEAD
-import static org.assertj.core.api.Assertions.assertThat;
-import static org.mockito.Mockito.mock;
-
-=======
->>>>>>> 76058d3b
 /**
  * Test the {@link TaskTemplate} implementation of {@link TaskOperations}.
  *
@@ -49,11 +43,7 @@
 	private RestTemplate restTemplate;
 
 	@BeforeEach
-<<<<<<< HEAD
-	public void setup() {
-=======
 	void setup() {
->>>>>>> 76058d3b
 		restTemplate = mock(RestTemplate.class);
 	}
 
