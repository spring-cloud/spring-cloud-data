apiVersion: apps/v1
kind: Deployment
metadata:
  name: scdf-server
  labels:
    app: scdf-server
spec:
  selector:
    matchLabels:
      app: scdf-server
  replicas: 1
  template:
    metadata:
      labels:
        app: scdf-server
    spec:
      containers:
        - name: scdf-server
          image: springcloud/spring-cloud-dataflow-server:${DATAFLOW_VERSION}
          imagePullPolicy: IfNotPresent
          volumeMounts:
            - name: config
              mountPath: /workspace/config
              readOnly: true
            - name: database
              mountPath: /etc/secrets/database
              readOnly: true
          ports:
            - containerPort: 9393
              name: http
          livenessProbe:
            httpGet:
              path: /management/health
              port: 9393
            initialDelaySeconds: 1
          readinessProbe:
            httpGet:
              path: /management/info
              port: 9393
            initialDelaySeconds: 1
          startupProbe:
            tcpSocket:
              port: 9393
            failureThreshold: 10
            initialDelaySeconds: 50
            timeoutSeconds: 2
            periodSeconds: 3
          resources:
            requests:
              cpu: 0.5
              memory: 1024Mi
          env:
            - name: LANG
              value: en_US.utf8
            - name: LC_ALL
              value: en_US.utf8
            - name: JDK_JAVA_OPTIONS
              value: '-Dfile.encoding=UTF-8 -Dsun.jnu.encoding=UTF-8'
            - name: KUBERNETES_NAMESPACE
              valueFrom:
                fieldRef:
                  fieldPath: "metadata.namespace"
            - name: SPRING_PROFILES_ACTIVE
              value: 'kubernetes'
            - name: SERVER_PORT
              value: '9393'
            - name: SPRING_CLOUD_CONFIG_ENABLED
              value: 'false'
            - name: SPRING_CLOUD_DATAFLOW_FEATURES_ANALYTICS_ENABLED
              value: 'true'
            - name: SPRING_CLOUD_DATAFLOW_FEATURES_SCHEDULES_ENABLED
              value: 'true'
            - name: SPRING_CLOUD_DATAFLOW_TASK_COMPOSEDTASKRUNNER_URI
              value: 'docker://springcloud/spring-cloud-dataflow-composed-task-runner:${DATAFLOW_VERSION}'
            - name: SPRING_CLOUD_KUBERNETES_CONFIG_ENABLE_API
              value: 'false'
            - name: SPRING_CLOUD_KUBERNETES_SECRETS_ENABLE_API
              value: 'false'
            - name: SPRING_CLOUD_KUBERNETES_SECRETS_PATHS
              value: /etc/secrets
            - name: SPRING_CLOUD_DATAFLOW_SERVER_URI
              value: 'http://${SCDF_SERVER_SERVICE_HOST}:${SCDF_SERVER_SERVICE_PORT}'
              # Provide the Skipper service location
            - name: SPRING_CLOUD_SKIPPER_CLIENT_SERVER_URI
              value: 'http://${SKIPPER_SERVICE_HOST}:${SKIPPER_SERVICE_PORT}/api'
<<<<<<< HEAD
              # Add Maven repo for metadata artifact resolution for all stream apps
=======
>>>>>>> de26c319
            - name: SPRING_DATASOURCE_USERNAME
              valueFrom:
                secretKeyRef:
                  key: SPRING_DATASOURCE_USERNAME
                  name: scdf-datasource
            - name: SPRING_DATASOURCE_PASSWORD
              valueFrom:
                secretKeyRef:
                  key: SPRING_DATASOURCE_PASSWORD
                  name: scdf-datasource
            - name: SPRING_DATASOURCE_URL
              valueFrom:
                configMapKeyRef:
                  key: SPRING_DATASOURCE_URL
                  name: scdf-datasource
            - name: SPRING_DATASOURCE_DRIVER_CLASS_NAME
              valueFrom:
                configMapKeyRef:
                  key: SPRING_DATASOURCE_DRIVER_CLASS_NAME
                  name: scdf-datasource
            - name: SPRING_DATASOURCE_TEST_ON_BORROW
              valueFrom:
                configMapKeyRef:
                  key: SPRING_DATASOURCE_TEST_ON_BORROW
                  name: scdf-datasource
            - name: SPRING_DATASOURCE_VALIDATION_QUERY
              valueFrom:
                configMapKeyRef:
                  key: SPRING_DATASOURCE_VALIDATION_QUERY
                  name: scdf-datasource
            - name: SPRING_DATASOURCE_HIKARI_DATA_SOURCE_PROPERTIES_USE_UNICODE
              valueFrom:
                configMapKeyRef:
                  key: SPRING_DATASOURCE_HIKARI_DATA_SOURCE_PROPERTIES_USE_UNICODE
                  name: scdf-datasource
            - name: SPRING_DATASOURCE_HIKARI_DATA_SOURCE_PROPERTIES_CHARACTER_ENCODING
              valueFrom:
                configMapKeyRef:
                  key: SPRING_DATASOURCE_HIKARI_DATA_SOURCE_PROPERTIES_CHARACTER_ENCODING
                  name: scdf-datasource
      serviceAccountName: scdf-sa
      volumes:
        - name: config
          configMap:
            name: scdf-server
            items:
              - key: 'application-kubernetes.yaml'
                path: 'application-kubernetes.yaml'
        - name: database
          secret:
            secretName: ${DATABASE}<|MERGE_RESOLUTION|>--- conflicted
+++ resolved
@@ -83,10 +83,6 @@
               # Provide the Skipper service location
             - name: SPRING_CLOUD_SKIPPER_CLIENT_SERVER_URI
               value: 'http://${SKIPPER_SERVICE_HOST}:${SKIPPER_SERVICE_PORT}/api'
-<<<<<<< HEAD
-              # Add Maven repo for metadata artifact resolution for all stream apps
-=======
->>>>>>> de26c319
             - name: SPRING_DATASOURCE_USERNAME
               valueFrom:
                 secretKeyRef:
