--- conflicted
+++ resolved
@@ -20,11 +20,7 @@
 services:
   dataflow-server:
     user: root
-<<<<<<< HEAD
     image: springcloud/spring-cloud-dataflow-server:${DATAFLOW_VERSION:-2.11.3-SNAPSHOT}${BP_JVM_VERSION:-}
-=======
-    image: springcloud/spring-cloud-dataflow-server:${DATAFLOW_VERSION:-3.0.0-SNAPSHOT}${BP_JVM_VERSION:-}
->>>>>>> 76058d3b
     container_name: dataflow-server
     ports:
       - "9393:9393"
@@ -65,11 +61,7 @@
 
   skipper-server:
     user: root
-<<<<<<< HEAD
     image: springcloud/spring-cloud-skipper-server:${SKIPPER_VERSION:-2.11.3-SNAPSHOT}${BP_JVM_VERSION:-}
-=======
-    image: springcloud/spring-cloud-skipper-server:${SKIPPER_VERSION:-3.0.0-SNAPSHOT}${BP_JVM_VERSION:-}
->>>>>>> 76058d3b
     container_name: skipper-server
     ports:
       - "7577:7577"
