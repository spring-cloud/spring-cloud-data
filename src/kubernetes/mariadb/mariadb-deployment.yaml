apiVersion: v1
kind: ConfigMap
metadata:
  name: mariadb-configmap
data:
  primary.sql: |
    CREATE DATABASE IF NOT EXISTS dataflow;
    CREATE DATABASE IF NOT EXISTS skipper;
---
apiVersion: apps/v1
kind: Deployment
metadata:
  name: mariadb
  labels:
    app: mariadb
spec:
  replicas: 1
  selector:
    matchLabels:
      app: mariadb
  template:
    metadata:
      labels:
        app: mariadb
    spec:
      containers:
        - image: mariadb:10.6
          imagePullPolicy: IfNotPresent
          name: mariadb
          env:
            - name: MARIADB_ROOT_PASSWORD
              valueFrom:
                secretKeyRef:
                  key: database-password
                  name: mariadb
            - name: MARIADB_DATABASE
              value: 'dataflow'
          ports:
            - containerPort: 3306
              name: mariadb
          resources:
            requests:
              cpu: 2000m
              memory: 1Gi
          volumeMounts:
            - name: data
              mountPath: /var/lib/mysql
<<<<<<< HEAD
=======
            - name: initdb
              mountPath: /docker-entrypoint-initdb.d
>>>>>>> 083c1e36
          args:
            - "--ignore-db-dir=lost+found"
            - "--character-set-server=utf8mb4"
            - "--collation-server=utf8mb4_unicode_ci"
      volumes:
        - name: initdb
          configMap:
            name: mariadb-configmap
        - name: data
          persistentVolumeClaim:
            claimName: mariadb<|MERGE_RESOLUTION|>--- conflicted
+++ resolved
@@ -45,11 +45,8 @@
           volumeMounts:
             - name: data
               mountPath: /var/lib/mysql
-<<<<<<< HEAD
-=======
             - name: initdb
               mountPath: /docker-entrypoint-initdb.d
->>>>>>> 083c1e36
           args:
             - "--ignore-db-dir=lost+found"
             - "--character-set-server=utf8mb4"
