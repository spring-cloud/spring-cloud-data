<?xml version="1.0" encoding="UTF-8"?>
<project xmlns="http://maven.apache.org/POM/4.0.0" xmlns:xsi="http://www.w3.org/2001/XMLSchema-instance" xsi:schemaLocation="http://maven.apache.org/POM/4.0.0 https://maven.apache.org/xsd/maven-4.0.0.xsd">
	<modelVersion>4.0.0</modelVersion>
	<parent>
		<groupId>org.springframework.cloud</groupId>
		<artifactId>spring-cloud-dataflow-parent</artifactId>
<<<<<<< HEAD
		<version>2.11.6-SNAPSHOT</version>
=======
		<version>3.0.0-SNAPSHOT</version>
>>>>>>> 76058d3b
		<relativePath>../spring-cloud-dataflow-parent</relativePath>
	</parent>
	<artifactId>spring-cloud-dataflow-shell-core</artifactId>
	<name>spring-cloud-dataflow-shell-core</name>
	<description>Data Flow Shell Core</description>

	<packaging>jar</packaging>
	<properties>
		<failIfNoTests>true</failIfNoTests>
		<maven-javadoc-plugin.version>3.4.1</maven-javadoc-plugin.version>
	</properties>
	<dependencies>
		<dependency>
			<groupId>org.springframework</groupId>
			<artifactId>spring-web</artifactId>
		</dependency>
		<dependency>
			<groupId>org.springframework.cloud</groupId>
			<artifactId>spring-cloud-dataflow-rest-client</artifactId>
			<version>${project.version}</version>
			<exclusions>
				<exclusion>
					<groupId>org.springframework.boot</groupId>
					<artifactId>spring-boot-starter-data-jpa</artifactId>
				</exclusion>
				<exclusion>
					<groupId>org.springframework.cloud</groupId>
					<artifactId>spring-cloud-dataflow-common-persistence</artifactId>
				</exclusion>
			</exclusions>
		</dependency>
		<dependency>
			<groupId>org.springframework.shell</groupId>
			<artifactId>spring-shell-starter</artifactId>
		</dependency>
		<dependency>
			<groupId>org.springframework.boot</groupId>
			<artifactId>spring-boot-starter</artifactId>
		</dependency>
		<dependency>
			<groupId>org.springframework.boot</groupId>
			<artifactId>spring-boot-starter-oauth2-client</artifactId>
		</dependency>
		<dependency>
			<groupId>org.springframework.boot</groupId>
			<artifactId>spring-boot-starter-logging</artifactId>
		</dependency>
		<dependency>
			<groupId>com.fasterxml.jackson.core</groupId>
			<artifactId>jackson-databind</artifactId>
		</dependency>
		<dependency>
			<groupId>com.fasterxml.jackson.core</groupId>
			<artifactId>jackson-core</artifactId>
		</dependency>
		<dependency>
			<groupId>org.yaml</groupId>
			<artifactId>snakeyaml</artifactId>
		</dependency>
		<dependency>
			<groupId>io.codearte.props2yaml</groupId>
			<artifactId>props2yaml</artifactId>
		</dependency>
		<dependency>
			<groupId>org.springframework.cloud</groupId>
			<artifactId>spring-cloud-dataflow-server</artifactId>
			<version>${project.version}</version>
			<scope>test</scope>
			<exclusions>
				<exclusion>
					<groupId>org.springframework.cloud</groupId>
					<artifactId>spring-cloud-dataflow-platform-kubernetes</artifactId>
				</exclusion>
				<exclusion>
					<groupId>org.springframework.cloud</groupId>
					<artifactId>spring-cloud-dataflow-platform-cloudfoundry</artifactId>
				</exclusion>
			</exclusions>
		</dependency>
		<dependency>
			<groupId>org.json</groupId>
			<artifactId>json</artifactId>
			<version>20231013</version>
			<scope>test</scope>
		</dependency>
		<dependency>
			<groupId>org.springframework.boot</groupId>
			<artifactId>spring-boot-starter-test</artifactId>
			<scope>test</scope>
		</dependency>
		<dependency>
			<groupId>org.junit.platform</groupId>
			<artifactId>junit-platform-suite</artifactId>
			<scope>test</scope>
		</dependency>
		<dependency>
			<groupId>org.springframework.cloud</groupId>
			<artifactId>spring-cloud-task-batch</artifactId>
			<scope>test</scope>
		</dependency>
		<dependency>
			<groupId>org.springframework.boot</groupId>
			<artifactId>spring-boot-configuration-processor</artifactId>
			<optional>true</optional>
		</dependency>
		<dependency>
			<groupId>org.littleshoot</groupId>
			<artifactId>littleproxy</artifactId>
			<version>1.1.2</version>
			<scope>test</scope>
		</dependency>
		<dependency>
			<groupId>com.h2database</groupId>
			<artifactId>h2</artifactId>
			<scope>test</scope>
		</dependency>
	</dependencies>
	<build>
		<plugins>
			<plugin>
				<groupId>org.apache.maven.plugins</groupId>
				<artifactId>maven-javadoc-plugin</artifactId>
				<version>${maven-javadoc-plugin.version}</version>
				<executions>
					<execution>
						<id>javadoc</id>
						<goals>
							<goal>jar</goal>
						</goals>
						<phase>package</phase>
					</execution>
				</executions>
			</plugin>
			<plugin>
				<groupId>org.apache.maven.plugins</groupId>
				<artifactId>maven-source-plugin</artifactId>
				<version>3.3.0</version>
				<executions>
					<execution>
						<id>source</id>
						<goals>
							<goal>jar</goal>
						</goals>
						<phase>package</phase>
					</execution>
				</executions>
			</plugin>
		</plugins>
	</build>
</project><|MERGE_RESOLUTION|>--- conflicted
+++ resolved
@@ -4,11 +4,7 @@
 	<parent>
 		<groupId>org.springframework.cloud</groupId>
 		<artifactId>spring-cloud-dataflow-parent</artifactId>
-<<<<<<< HEAD
-		<version>2.11.6-SNAPSHOT</version>
-=======
 		<version>3.0.0-SNAPSHOT</version>
->>>>>>> 76058d3b
 		<relativePath>../spring-cloud-dataflow-parent</relativePath>
 	</parent>
 	<artifactId>spring-cloud-dataflow-shell-core</artifactId>
@@ -91,17 +87,12 @@
 		<dependency>
 			<groupId>org.json</groupId>
 			<artifactId>json</artifactId>
-			<version>20231013</version>
+			<version>20230227</version>
 			<scope>test</scope>
 		</dependency>
 		<dependency>
 			<groupId>org.springframework.boot</groupId>
 			<artifactId>spring-boot-starter-test</artifactId>
-			<scope>test</scope>
-		</dependency>
-		<dependency>
-			<groupId>org.junit.platform</groupId>
-			<artifactId>junit-platform-suite</artifactId>
 			<scope>test</scope>
 		</dependency>
 		<dependency>
@@ -128,6 +119,15 @@
 	</dependencies>
 	<build>
 		<plugins>
+			<plugin>
+				<groupId>org.apache.maven.plugins</groupId>
+				<artifactId>maven-surefire-plugin</artifactId>
+				<configuration>
+					<threadCount>1</threadCount>
+					<forkCount>1</forkCount>
+					<reuseForks>false</reuseForks>
+				</configuration>
+			</plugin>
 			<plugin>
 				<groupId>org.apache.maven.plugins</groupId>
 				<artifactId>maven-javadoc-plugin</artifactId>
