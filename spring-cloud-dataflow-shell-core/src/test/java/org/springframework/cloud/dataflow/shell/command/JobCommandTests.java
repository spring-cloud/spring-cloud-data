/*
 * Copyright 2016-2022 the original author or authors.
 *
 * Licensed under the Apache License, Version 2.0 (the "License");
 * you may not use this file except in compliance with the License.
 * You may obtain a copy of the License at
 *
 *      https://www.apache.org/licenses/LICENSE-2.0
 *
 * Unless required by applicable law or agreed to in writing, software
 * distributed under the License is distributed on an "AS IS" BASIS,
 * WITHOUT WARRANTIES OR CONDITIONS OF ANY KIND, either express or implied.
 * See the License for the specific language governing permissions and
 * limitations under the License.
 */

package org.springframework.cloud.dataflow.shell.command;

<<<<<<< HEAD
=======
import javax.sql.DataSource;
import java.time.LocalDateTime;
>>>>>>> 76058d3b
import java.util.ArrayList;
import java.util.HashMap;
import java.util.List;
import java.util.Map;
<<<<<<< HEAD
import javax.sql.DataSource;
=======
import java.util.function.BiConsumer;
>>>>>>> 76058d3b

import org.junit.jupiter.api.AfterAll;
import org.junit.jupiter.api.BeforeAll;
import org.junit.jupiter.api.Disabled;
import org.junit.jupiter.api.Test;
import org.slf4j.Logger;
import org.slf4j.LoggerFactory;

import org.springframework.batch.core.BatchStatus;
import org.springframework.batch.core.ExitStatus;
import org.springframework.batch.core.JobExecution;
import org.springframework.batch.core.JobInstance;
import org.springframework.batch.core.JobParameter;
import org.springframework.batch.core.JobParameters;
import org.springframework.batch.core.StepExecution;
import org.springframework.batch.core.explore.JobExplorer;
import org.springframework.batch.core.repository.JobExecutionAlreadyRunningException;
import org.springframework.batch.core.repository.JobInstanceAlreadyCompleteException;
import org.springframework.batch.core.repository.JobRepository;
import org.springframework.batch.core.repository.JobRestartException;
import org.springframework.cloud.dataflow.shell.AbstractShellIntegrationTest;
import org.springframework.cloud.task.batch.listener.TaskBatchDao;
import org.springframework.cloud.task.repository.TaskExecution;
import org.springframework.cloud.task.repository.dao.TaskExecutionDao;
import org.springframework.jdbc.core.JdbcTemplate;
import org.springframework.shell.table.Table;

import static org.assertj.core.api.Assertions.assertThat;
import static org.junit.jupiter.api.Assertions.assertEquals;
import static org.junit.jupiter.api.Assertions.assertTrue;

/**
 * @author Glenn Renfro
 * @author Chris Bono
 * @author Corneil du Plessis
 */
@Disabled("taskRepository not found")
class JobCommandTests extends AbstractShellIntegrationTest {

	private final static String BASE_JOB_NAME = "myJob";

	private final static String JOB_NAME_ORIG = BASE_JOB_NAME + "_ORIG";

	private final static String JOB_NAME_FOO = BASE_JOB_NAME + "_FOO";

	private final static String JOB_NAME_FOOBAR = BASE_JOB_NAME + "_FOOBAR";

	private static final Logger logger = LoggerFactory.getLogger(JobCommandTests.class);

	private static TaskExecutionDao taskExecutionDao;

	private static JobRepository jobRepository;

	private static TaskBatchDao taskBatchDao;

	private static final List<JobInstance> jobInstances = new ArrayList<>();

	private static final List<Long> taskExecutionIds = new ArrayList<>(3);

	@BeforeAll
	static void setUp() throws Exception {
		Thread.sleep(2000);
<<<<<<< HEAD
		taskDefinitionReader = applicationContext.getBean(TaskDefinitionReader.class);
		aggregateExecutionSupport = applicationContext.getBean(AggregateExecutionSupport.class);
		taskBatchDaoContainer = applicationContext.getBean(TaskBatchDaoContainer.class);
		jobRepositoryContainer = applicationContext.getBean(JobRepositoryContainer.class);
		taskBatchDaoContainer = applicationContext.getBean(TaskBatchDaoContainer.class);
		daoContainer = applicationContext.getBean(TaskExecutionDaoContainer.class);
=======
		taskBatchDao = applicationContext.getBean(TaskBatchDao.class);
		jobRepository = applicationContext.getBean(JobRepository.class);
		taskExecutionDao = applicationContext.getBean(TaskExecutionDao.class);
>>>>>>> 76058d3b

		taskExecutionIds.add(createSampleJob(JOB_NAME_ORIG, 1));
		taskExecutionIds.add(createSampleJob(JOB_NAME_FOO, 1));
		taskExecutionIds.add(createSampleJob(JOB_NAME_FOOBAR, 2));
	}

	@AfterAll
	static void tearDown() {
		if (applicationContext == null) {
			logger.warn("Application context was null (probably due to setup failure) - not performing tearDown");
			return;
		}
		JdbcTemplate template = new JdbcTemplate(applicationContext.getBean(DataSource.class));
		template.afterPropertiesSet();
<<<<<<< HEAD
		final String TASK_EXECUTION_FORMAT = "DELETE FROM TASK_EXECUTION WHERE TASK_EXECUTION_ID = %d";
		final String TASK_BATCH_FORMAT = "DELETE FROM TASK_TASK_BATCH WHERE TASK_EXECUTION_ID = %d";

		for (Long id : taskExecutionIds) {
			template.execute(String.format(TASK_BATCH_FORMAT, id));
			template.execute(String.format(TASK_EXECUTION_FORMAT, id));
		}
=======
>>>>>>> 76058d3b
	}

	private static long createSampleJob(String jobName, int jobExecutionCount)
		throws JobInstanceAlreadyCompleteException, JobExecutionAlreadyRunningException, JobRestartException {
		TaskExecution taskExecution = taskExecutionDao.createTaskExecution(jobName, LocalDateTime.now(), new ArrayList<>(), null);

		Map<String, JobParameter<?>> jobParameterMap = new HashMap<>();
		jobParameterMap.put("foo", new JobParameter("FOO", String.class, false));
		jobParameterMap.put("bar", new JobParameter("BAR", String.class, true));
		jobParameterMap.put("baz", new JobParameter("55", Long.class, true));
		JobParameters jobParameters = new JobParameters(jobParameterMap);
		JobExecution jobExecution;
		for (int i = 0; i < jobExecutionCount; i++) {
			jobExecution = jobRepository.createJobExecution(jobName, jobParameters);
			JobInstance instance = jobExecution.getJobInstance();
			jobInstances.add(instance);
			taskBatchDao.saveRelationship(taskExecution, jobExecution);
			StepExecution stepExecution = new StepExecution("foobar", jobExecution);
			jobRepository.add(stepExecution);
			jobExecution.setStatus(BatchStatus.FAILED);
			jobExecution.setExitStatus(ExitStatus.FAILED);
			jobRepository.update(jobExecution);
		}
		return taskExecution.getExecutionId();
	}

	@Test
	void testJobExecutionList() {
		logger.info("Retrieve Job Execution List Test");
		Table table = getTable(job().jobExecutionList());
		verifyColumnNumber(table, 7);
		checkCell(table, 0, 0, "ID ");
		checkCell(table, 0, 1, "Task ID");
		checkCell(table, 0, 2, "Job Name ");
		checkCell(table, 0, 3, "Start Time ");
		checkCell(table, 0, 4, "Step Execution Count ");
		checkCell(table, 0, 5, "Definition Status ");
		checkCell(table, 0, 6, "Schema Target");

 	 	}

	@Test
	void testJobExecutionListByName() {
		logger.info("Retrieve Job Execution List By Name Test");
		Table table = getTable(job().jobExecutionListByName(JOB_NAME_FOOBAR));
		verifyColumnNumber(table, 7);
		checkCell(table, 0, 0, "ID ");
		checkCell(table, 0, 1, "Task ID");
		checkCell(table, 0, 2, "Job Name ");
		checkCell(table, 0, 3, "Start Time ");
		checkCell(table, 0, 4, "Step Execution Count ");
		checkCell(table, 0, 5, "Definition Status ");
		checkCell(table, 0, 6, "Schema Target");
	}

	@Test
	void viewExecution() {
		logger.info("Retrieve Job Execution Detail by Id");
		Table table = getTable(job().executionDisplay(getFirstJobExecutionIdFromTable()));
		verifyColumnNumber(table, 2);
		assertEquals(19,
				table.getModel().getRowCount(),
				"Number of expected rows returned from the table is incorrect");
		int rowNumber = 0;
		checkCell(table, rowNumber++, 0, "Key ");
		checkCell(table, rowNumber++, 0, "Job Execution Id ");
		checkCell(table, rowNumber++, 0, "Task Execution Id ");
		checkCell(table, rowNumber++, 0, "Task Instance Id ");
		checkCell(table, rowNumber++, 0, "Job Name ");
		checkCell(table, rowNumber++, 0, "Create Time ");
		checkCell(table, rowNumber++, 0, "Start Time ");
		checkCell(table, rowNumber++, 0, "End Time ");
		checkCell(table, rowNumber++, 0, "Running ");
		checkCell(table, rowNumber++, 0, "Stopping ");
		checkCell(table, rowNumber++, 0, "Step Execution Count ");
		checkCell(table, rowNumber++, 0, "Execution Status ");
		checkCell(table, rowNumber++, 0, "Exit Status ");
		checkCell(table, rowNumber++, 0, "Exit Message ");
		checkCell(table, rowNumber++, 0, "Definition Status ");
		checkCell(table, rowNumber++, 0, "Schema Target ");
		checkCell(table, rowNumber++, 0, "Job Parameters ");
<<<<<<< HEAD
		int paramRowOne = rowNumber++;
		int paramRowTwo = rowNumber++;
		boolean jobParamsPresent = (table.getModel().getValue(paramRowOne, 0).equals("foo(STRING) ")
			&& table.getModel().getValue(paramRowTwo, 0).equals("-bar(STRING) "))
			|| (table.getModel().getValue(paramRowOne, 0).equals("-bar(STRING) ")
			&& table.getModel().getValue(paramRowTwo, 0).equals("foo(STRING) "));
		assertTrue(jobParamsPresent, "the table did not contain the correct job parameters ");
=======
		int paramRowOne = rowNumber;

		assertTrue(checkModelColumn(paramRowOne, table, "-foo(java.lang.String) "),
			"the table did not contain the correct job parameters for job parameter value foo");

		assertTrue(checkModelColumn(paramRowOne, table, "bar(java.lang.String) "),
			"the table did not contain the correct job parameters for job parameter value bar");

		assertTrue(checkModelColumn(paramRowOne, table, "baz(java.lang.Long) "),
			"the table did not contain the correct job parameters for job parameter value baz");

	}

	private boolean checkModelColumn(int rowNumber, Table table, String value) {
		boolean result = false;
		int paramRowNumber = rowNumber;
		if (table.getModel().getValue(paramRowNumber++, 0).equals(value) ||
			table.getModel().getValue(paramRowNumber++, 0).equals(value) ||
			table.getModel().getValue(paramRowNumber, 0).equals(value)) {
			result = true;
		}
		return result;
>>>>>>> 76058d3b
	}

	@Test
	void viewInstance() {
		logger.info("Retrieve Job Instance Detail by Id");

		Table table = getTable(job().instanceDisplay(jobInstances.get(0).getInstanceId()));
		verifyColumnNumber(table, 6);
		checkCell(table, 0, 0, "Name ");
		checkCell(table, 0, 1, "Execution ID ");
		checkCell(table, 0, 2, "Step Execution Count ");
		checkCell(table, 0, 3, "Status ");
<<<<<<< HEAD
		checkCell(table, 0, 4, "Schema Target ");
		checkCell(table, 0, 5, "Job Parameters ");
		boolean isValidCell = table.getModel().getValue(1, 5).equals("foo=FOO,-bar=BAR")
			|| table.getModel().getValue(1, 5).equals("-bar=BAR,foo=FOO");
		assertTrue(isValidCell, "Job Parameters does match expected.");
=======
		checkCell(table, 0, 4, "Job Parameters ");
		boolean isValidCell = false;
		if (table.getModel().getValue(1, 4).toString().contains("-foo={value=FOO, type=class java.lang.String, identifying=false},java.lang.String,true") &&
			table.getModel().getValue(1, 4).toString().contains("bar={value=BAR, type=class java.lang.String, identifying=true},java.lang.String,true") &&
			table.getModel().getValue(1, 4).toString().contains("baz=55,java.lang.Long,true")) {
			isValidCell = true;
		}
		assertThat(isValidCell).as("Job Parameters does match expected.").isTrue();
>>>>>>> 76058d3b
	}

	@Test
	void testJobStepExecutionList() {
		logger.info("Retrieve Job Step Execution List Test");

		Table table = getTable(job().jobStepExecutionList(getFirstJobExecutionIdFromTable()));
		verifyColumnNumber(table, 6);
		checkCell(table, 0, 0, "ID ");
		checkCell(table, 0, 1, "Step Name ");
		checkCell(table, 0, 2, "Job Exec Id ");
		checkCell(table, 0, 3, "Start Time ");
		checkCell(table, 0, 4, "End Time ");
		checkCell(table, 0, 5, "Status ");
	}

	@Test
	void testJobStepExecutionProgress() {
		logger.info("Retrieve Job Step Execution Progress Test");

		long jobExecutionId = getFirstJobExecutionIdFromTable();
		long stepExecutionId = getFirstStepExecutionIdFromJobExecution(jobExecutionId);

		Table table = getTable(job().jobStepExecutionProgress(stepExecutionId, jobExecutionId));
		verifyColumnNumber(table, 4);
		checkCell(table, 0, 0, "ID ");
		checkCell(table, 0, 1, "Step Name ");
		checkCell(table, 0, 2, "Complete ");
		checkCell(table, 0, 3, "Duration ");

	}

	@Test
	void stepExecutionView() {
		logger.info("Retrieve Job Execution Detail by Id");

		long jobExecutionId = getFirstJobExecutionIdFromTable();
		long stepExecutionId = getFirstStepExecutionIdFromJobExecution(jobExecutionId);

		Table table = getTable(job().jobStepExecutionDisplay(stepExecutionId, jobExecutionId));

		verifyColumnNumber(table, 2);
		checkCell(table, 0, 0, "Key ");
		checkCell(table, 1, 0, "Step Execution Id ");
		checkCell(table, 2, 0, "Job Execution Id ");
		checkCell(table, 3, 0, "Step Name ");
		checkCell(table, 4, 0, "Start Time ");
		checkCell(table, 5, 0, "End Time ");
		checkCell(table, 6, 0, "Duration ");
		checkCell(table, 7, 0, "Status ");
		checkCell(table, 8, 0, "Last Updated ");
		checkCell(table, 9, 0, "Read Count ");
		checkCell(table, 10, 0, "Write Count ");
		checkCell(table, 11, 0, "Filter Count ");
		checkCell(table, 12, 0, "Read Skip Count ");
		checkCell(table, 13, 0, "Write Skip Count ");
		checkCell(table, 14, 0, "Process Skip Count ");
		checkCell(table, 15, 0, "Read Skip Count ");
		checkCell(table, 16, 0, "Commit Count ");
		checkCell(table, 17, 0, "Rollback Count ");
		checkCell(table, 18, 0, "Exit Status ");
		checkCell(table, 19, 0, "Exit Description ");

	}

	private void checkCell(Table table, int row, int column, Object expectedValue) {
<<<<<<< HEAD
		assertEquals(expectedValue,
				table.getModel().getValue(row, column),
				String.format("Cell %d,%d's value should be %s", row, column, expectedValue));
=======
		assertThat(table.getModel().getValue(row, column)).as(String.format("Cell %d,%d's value should be %s", row, column, expectedValue)).isEqualTo(expectedValue);
>>>>>>> 76058d3b
	}

	private Table getTable(Object result) {
		assertThat(result).isInstanceOf(Table.class);
		return (Table) result;
	}

	private void verifyColumnNumber(Table table, int columnCount) {
<<<<<<< HEAD
		assertEquals(columnCount, table.getModel().getColumnCount(), "Number of columns returned was not expected");
=======
		assertThat(table.getModel().getColumnCount()).as("Number of columns returned was not expected").isEqualTo(columnCount);
>>>>>>> 76058d3b
	}

	private long getFirstJobExecutionIdFromTable() {
		Table result = getTable(job().jobExecutionList());
		return (long) result.getModel().getValue(1, 0);
	}

	private long getFirstStepExecutionIdFromJobExecution(long jobExecutionId) {
		Table result = getTable(job().jobStepExecutionList(jobExecutionId));
		return (long) result.getModel().getValue(1, 0);
	}
}<|MERGE_RESOLUTION|>--- conflicted
+++ resolved
@@ -16,20 +16,13 @@
 
 package org.springframework.cloud.dataflow.shell.command;
 
-<<<<<<< HEAD
-=======
 import javax.sql.DataSource;
 import java.time.LocalDateTime;
->>>>>>> 76058d3b
 import java.util.ArrayList;
 import java.util.HashMap;
 import java.util.List;
 import java.util.Map;
-<<<<<<< HEAD
-import javax.sql.DataSource;
-=======
 import java.util.function.BiConsumer;
->>>>>>> 76058d3b
 
 import org.junit.jupiter.api.AfterAll;
 import org.junit.jupiter.api.BeforeAll;
@@ -92,18 +85,9 @@
 	@BeforeAll
 	static void setUp() throws Exception {
 		Thread.sleep(2000);
-<<<<<<< HEAD
-		taskDefinitionReader = applicationContext.getBean(TaskDefinitionReader.class);
-		aggregateExecutionSupport = applicationContext.getBean(AggregateExecutionSupport.class);
-		taskBatchDaoContainer = applicationContext.getBean(TaskBatchDaoContainer.class);
-		jobRepositoryContainer = applicationContext.getBean(JobRepositoryContainer.class);
-		taskBatchDaoContainer = applicationContext.getBean(TaskBatchDaoContainer.class);
-		daoContainer = applicationContext.getBean(TaskExecutionDaoContainer.class);
-=======
 		taskBatchDao = applicationContext.getBean(TaskBatchDao.class);
 		jobRepository = applicationContext.getBean(JobRepository.class);
 		taskExecutionDao = applicationContext.getBean(TaskExecutionDao.class);
->>>>>>> 76058d3b
 
 		taskExecutionIds.add(createSampleJob(JOB_NAME_ORIG, 1));
 		taskExecutionIds.add(createSampleJob(JOB_NAME_FOO, 1));
@@ -118,16 +102,6 @@
 		}
 		JdbcTemplate template = new JdbcTemplate(applicationContext.getBean(DataSource.class));
 		template.afterPropertiesSet();
-<<<<<<< HEAD
-		final String TASK_EXECUTION_FORMAT = "DELETE FROM TASK_EXECUTION WHERE TASK_EXECUTION_ID = %d";
-		final String TASK_BATCH_FORMAT = "DELETE FROM TASK_TASK_BATCH WHERE TASK_EXECUTION_ID = %d";
-
-		for (Long id : taskExecutionIds) {
-			template.execute(String.format(TASK_BATCH_FORMAT, id));
-			template.execute(String.format(TASK_EXECUTION_FORMAT, id));
-		}
-=======
->>>>>>> 76058d3b
 	}
 
 	private static long createSampleJob(String jobName, int jobExecutionCount)
@@ -209,15 +183,6 @@
 		checkCell(table, rowNumber++, 0, "Definition Status ");
 		checkCell(table, rowNumber++, 0, "Schema Target ");
 		checkCell(table, rowNumber++, 0, "Job Parameters ");
-<<<<<<< HEAD
-		int paramRowOne = rowNumber++;
-		int paramRowTwo = rowNumber++;
-		boolean jobParamsPresent = (table.getModel().getValue(paramRowOne, 0).equals("foo(STRING) ")
-			&& table.getModel().getValue(paramRowTwo, 0).equals("-bar(STRING) "))
-			|| (table.getModel().getValue(paramRowOne, 0).equals("-bar(STRING) ")
-			&& table.getModel().getValue(paramRowTwo, 0).equals("foo(STRING) "));
-		assertTrue(jobParamsPresent, "the table did not contain the correct job parameters ");
-=======
 		int paramRowOne = rowNumber;
 
 		assertTrue(checkModelColumn(paramRowOne, table, "-foo(java.lang.String) "),
@@ -240,7 +205,6 @@
 			result = true;
 		}
 		return result;
->>>>>>> 76058d3b
 	}
 
 	@Test
@@ -253,13 +217,6 @@
 		checkCell(table, 0, 1, "Execution ID ");
 		checkCell(table, 0, 2, "Step Execution Count ");
 		checkCell(table, 0, 3, "Status ");
-<<<<<<< HEAD
-		checkCell(table, 0, 4, "Schema Target ");
-		checkCell(table, 0, 5, "Job Parameters ");
-		boolean isValidCell = table.getModel().getValue(1, 5).equals("foo=FOO,-bar=BAR")
-			|| table.getModel().getValue(1, 5).equals("-bar=BAR,foo=FOO");
-		assertTrue(isValidCell, "Job Parameters does match expected.");
-=======
 		checkCell(table, 0, 4, "Job Parameters ");
 		boolean isValidCell = false;
 		if (table.getModel().getValue(1, 4).toString().contains("-foo={value=FOO, type=class java.lang.String, identifying=false},java.lang.String,true") &&
@@ -268,7 +225,6 @@
 			isValidCell = true;
 		}
 		assertThat(isValidCell).as("Job Parameters does match expected.").isTrue();
->>>>>>> 76058d3b
 	}
 
 	@Test
@@ -335,13 +291,7 @@
 	}
 
 	private void checkCell(Table table, int row, int column, Object expectedValue) {
-<<<<<<< HEAD
-		assertEquals(expectedValue,
-				table.getModel().getValue(row, column),
-				String.format("Cell %d,%d's value should be %s", row, column, expectedValue));
-=======
 		assertThat(table.getModel().getValue(row, column)).as(String.format("Cell %d,%d's value should be %s", row, column, expectedValue)).isEqualTo(expectedValue);
->>>>>>> 76058d3b
 	}
 
 	private Table getTable(Object result) {
@@ -350,11 +300,7 @@
 	}
 
 	private void verifyColumnNumber(Table table, int columnCount) {
-<<<<<<< HEAD
-		assertEquals(columnCount, table.getModel().getColumnCount(), "Number of columns returned was not expected");
-=======
 		assertThat(table.getModel().getColumnCount()).as("Number of columns returned was not expected").isEqualTo(columnCount);
->>>>>>> 76058d3b
 	}
 
 	private long getFirstJobExecutionIdFromTable() {
