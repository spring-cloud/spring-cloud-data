--- conflicted
+++ resolved
@@ -26,7 +26,6 @@
 
 import org.junit.jupiter.api.AfterAll;
 import org.junit.jupiter.api.BeforeAll;
-import org.junit.jupiter.api.Disabled;
 import org.junit.jupiter.api.Test;
 import org.slf4j.Logger;
 import org.slf4j.LoggerFactory;
@@ -51,11 +50,12 @@
 import org.springframework.shell.table.Table;
 
 import static org.assertj.core.api.Assertions.assertThat;
+import static org.junit.Assert.assertEquals;
+import static org.junit.Assert.assertTrue;
 
 /**
  * @author Glenn Renfro
  * @author Chris Bono
- * @author Corneil du Plessis
  */
 @Disabled("taskRepository not found")
 class JobCommandTests extends AbstractShellIntegrationTest {
@@ -137,6 +137,7 @@
 		checkCell(table, 0, 3, "Start Time ");
 		checkCell(table, 0, 4, "Step Execution Count ");
 		checkCell(table, 0, 5, "Definition Status ");
+
  	 	}
 
 	@Test
@@ -157,12 +158,8 @@
 		logger.info("Retrieve Job Execution Detail by Id");
 		Table table = getTable(job().executionDisplay(getFirstJobExecutionIdFromTable()));
 		verifyColumnNumber(table, 2);
-<<<<<<< HEAD
-		assertThat(table.getModel().getRowCount()).as("Number of expected rows returned from the table is incorrect").isEqualTo(18);
-=======
 		assertEquals("Number of expected rows returned from the table is incorrect", 19,
 				table.getModel().getRowCount());
->>>>>>> e17b570c
 		int rowNumber = 0;
 		checkCell(table, rowNumber++, 0, "Key ");
 		checkCell(table, rowNumber++, 0, "Job Execution Id ");
@@ -201,16 +198,13 @@
 			table.getModel().getValue(paramRowNumber, 0).equals(value)) {
 			result = true;
 		}
-<<<<<<< HEAD
-		assertThat(jobParamsPresent).as("the table did not contain the correct job parameters ").isTrue();
-=======
 		return result;
->>>>>>> e17b570c
 	}
 
 	@Test
 	void viewInstance() {
 		logger.info("Retrieve Job Instance Detail by Id");
+
 		Table table = getTable(job().instanceDisplay(jobInstances.get(0).getInstanceId()));
 		verifyColumnNumber(table, 5);
 		checkCell(table, 0, 0, "Name ");
