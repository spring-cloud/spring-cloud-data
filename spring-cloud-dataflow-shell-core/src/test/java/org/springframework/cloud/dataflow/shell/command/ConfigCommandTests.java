--- conflicted
+++ resolved
@@ -30,12 +30,6 @@
 import java.util.ArrayList;
 import java.util.List;
 
-<<<<<<< HEAD
-import com.fasterxml.jackson.databind.ObjectMapper;
-import com.fasterxml.jackson.datatype.jdk8.Jdk8Module;
-import com.fasterxml.jackson.datatype.jsr310.JavaTimeModule;
-=======
->>>>>>> 76058d3b
 import org.junit.jupiter.api.BeforeEach;
 import org.junit.jupiter.api.Test;
 import org.mockito.Mock;
@@ -91,11 +85,7 @@
 
 
 	@BeforeEach
-<<<<<<< HEAD
-	public void setUp() {
-=======
 	void setUp() {
->>>>>>> 76058d3b
 		if (this.mapper == null) {
 			this.mapper = new ObjectMapper();
 			this.mapper.registerModule(new Jdk8Module());
