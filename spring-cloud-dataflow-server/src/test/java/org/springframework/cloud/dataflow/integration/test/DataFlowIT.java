--- conflicted
+++ resolved
@@ -254,16 +254,9 @@
 	@Test
 	@Order(Integer.MIN_VALUE)
 	public void aboutTestInfo() {
-		logger.info("Available platforms: " + dataFlowOperations.streamOperations().listPlatforms().stream()
-<<<<<<< HEAD
+		logger.info("Available platforms: " + dataFlowOperations.streamOperations().listPlatforms().stream()                
 				.map(d -> String.format("[name: %s, type: %s]", d.getName(), d.getType())).collect(Collectors.joining()));
 		logger.info("Selected platform: [name: {}, type: {}]", runtimeApps.getPlatformName(), runtimeApps.getPlatformType());
-=======
-				.map(d -> String.format("[name: %s, type: %s]", d.getName(), d.getType()))
-				.collect(Collectors.joining()));
-		logger.info(String.format("Selected platform: [name: %s, type: %s]", runtimeApps.getPlatformName(),
-				runtimeApps.getPlatformType()));
->>>>>>> b1cca732
 		logger.info("Wait until at least 60 apps are registered in SCDF");
 		Awaitility.await()
 				.until(() -> dataFlowOperations.appRegistryOperations().list().getMetadata().getTotalElements() >= 60L);
