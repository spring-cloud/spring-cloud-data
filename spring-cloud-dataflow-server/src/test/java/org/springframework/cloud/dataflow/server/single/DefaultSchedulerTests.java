/*
 * Copyright 2019-2022 the original author or authors.
 *
 * Licensed under the Apache License, Version 2.0 (the "License");
 * you may not use this file except in compliance with the License.
 * You may obtain a copy of the License at
 *
 *      https://www.apache.org/licenses/LICENSE-2.0
 *
 * Unless required by applicable law or agreed to in writing, software
 * distributed under the License is distributed on an "AS IS" BASIS,
 * WITHOUT WARRANTIES OR CONDITIONS OF ANY KIND, either express or implied.
 * See the License for the specific language governing permissions and
 * limitations under the License.
 */

package org.springframework.cloud.dataflow.server.single;

import static org.assertj.core.api.Assertions.assertThat;

import java.util.List;

<<<<<<< HEAD

=======
>>>>>>> 76058d3b
import org.junit.jupiter.api.Test;

import org.springframework.beans.factory.annotation.Autowired;
import org.springframework.boot.test.context.SpringBootTest;
import org.springframework.cloud.dataflow.core.TaskPlatform;
import org.springframework.cloud.dataflow.server.service.SchedulerService;

/**
 * @author David Turanski
 * @author Corneil du Plessis
 **/
@SpringBootTest(classes = {DataFlowServerApplication.class},
		webEnvironment = SpringBootTest.WebEnvironment.RANDOM_PORT,
		properties = {
				"spring.cloud.dataflow.features.schedules-enabled=true"
		})
<<<<<<< HEAD
public class DefaultSchedulerTests {
=======
class DefaultSchedulerTests {
>>>>>>> 76058d3b

	@Autowired
	List<TaskPlatform> taskPlatforms;

	@Autowired
	SchedulerService schedulerService;

	@Test
	void shouldBeLocalPrimaryPlatformIfSchedulesEnabled() {
		for (TaskPlatform taskPlatform : taskPlatforms) {
			if (taskPlatform.isPrimary()) {
				assertThat(taskPlatform.getName()).isEqualTo("Local");
			}
		}
		assertThat(schedulerService).isNotNull();

	}

}<|MERGE_RESOLUTION|>--- conflicted
+++ resolved
@@ -20,10 +20,6 @@
 
 import java.util.List;
 
-<<<<<<< HEAD
-
-=======
->>>>>>> 76058d3b
 import org.junit.jupiter.api.Test;
 
 import org.springframework.beans.factory.annotation.Autowired;
@@ -40,11 +36,7 @@
 		properties = {
 				"spring.cloud.dataflow.features.schedules-enabled=true"
 		})
-<<<<<<< HEAD
-public class DefaultSchedulerTests {
-=======
 class DefaultSchedulerTests {
->>>>>>> 76058d3b
 
 	@Autowired
 	List<TaskPlatform> taskPlatforms;
