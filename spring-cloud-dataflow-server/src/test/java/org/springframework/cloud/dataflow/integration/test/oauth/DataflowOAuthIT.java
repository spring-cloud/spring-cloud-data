--- conflicted
+++ resolved
@@ -61,27 +61,6 @@
 				.ignoreExceptions()
 				.atMost(90, TimeUnit.SECONDS)
 				.until(() -> {
-<<<<<<< HEAD
-					log.info("Checking auth using curl");
-					ExecResult cmdResult = execInToolsContainer("curl", "-u", "janne:janne", "http://dataflow:9393/about");
-					String response = cmdResult.getStdout();
-					log.debug("Response is {}", response);
-					Boolean authenticated = JsonPath.parse(response).read("$.securityInfo.authenticated", Boolean.class);
-					String username = JsonPath.parse(response).read("$.securityInfo.username", String.class);
-					boolean ok = Boolean.TRUE.equals(authenticated) && "janne".equals(username);
-					log.info("Check for oauth {}", ok);
-					if (ok) {
-						String version = JsonPath.parse(response).read("$.versionInfo.core.version");
-						log.info("Version=[{}]", version);
-						String api = "tasks/executions";
-						if (VersionUtils.isDataFlowServerVersionGreaterThanOrEqualToRequiredVersion(
-								VersionUtils.getThreePartVersion(version), "2.11.3")) {
-							api = "tasks/thinexecutions";
-						}
-						cmdResult = execInToolsContainer("curl", "-u", "janne:janne", "http://dataflow:9393/" + api);
-						response = cmdResult.getStdout();
-						ok = !JsonPath.parse(response).read("$._links.self.href", String.class).isEmpty();
-=======
 					log.debug("Checking auth using curl");
 					ExecResult cmdResult = execInToolsContainer("curl", "-v", "-u", "janne:janne", "http://dataflow:9393/about");
 					String response = cmdResult.getStdout();
@@ -95,7 +74,6 @@
 					}
 					else {
 						stderr.set("");
->>>>>>> 76058d3b
 					}
 					return ok;
 				});
