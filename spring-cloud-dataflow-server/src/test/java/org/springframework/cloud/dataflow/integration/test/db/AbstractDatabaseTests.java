/*
 * Copyright 2021-2022 the original author or authors.
 *
 * Licensed under the Apache License, Version 2.0 (the "License");
 * you may not use this file except in compliance with the License.
 * You may obtain a copy of the License at
 *
 *      https://www.apache.org/licenses/LICENSE-2.0
 *
 * Unless required by applicable law or agreed to in writing, software
 * distributed under the License is distributed on an "AS IS" BASIS,
 * WITHOUT WARRANTIES OR CONDITIONS OF ANY KIND, either express or implied.
 * See the License for the specific language governing permissions and
 * limitations under the License.
 */

package org.springframework.cloud.dataflow.integration.test.db;

import org.junit.jupiter.api.Disabled;
import org.junit.jupiter.api.Test;
import org.slf4j.Logger;
import org.slf4j.LoggerFactory;

import org.springframework.cloud.dataflow.integration.test.tags.Database;
import org.springframework.cloud.dataflow.integration.test.tags.DataflowMain;
import org.springframework.cloud.dataflow.integration.test.tags.TagNames;
import org.springframework.jdbc.core.JdbcTemplate;
import org.springframework.jdbc.datasource.SingleConnectionDataSource;

/**
 * Base test class for a spesific database and defines actual tests we should
 * have for all databases.
 *
 * @author Janne Valkealahti
 * @author Corneil du Plessis
 */
@Database
public abstract class AbstractDatabaseTests extends AbstractDataflowTests {

	private final Logger log = LoggerFactory.getLogger(AbstractDatabaseTests.class);

	protected abstract String getDatabaseTag();

	/**
	 * Simply tests a bootstrap of servers with latest versions using a shared
	 * database.
	 */
	@Test
	@DataflowMain
<<<<<<< HEAD
	public void testLatestDb() {
		log.info("Running testLatestDb()");
=======
	public void latestSharedDb() {
		log.info("Running testLatestSharedDb()");
>>>>>>> 76058d3b
		// start defined database
		this.dataflowCluster.startSkipperDatabase(getDatabaseTag());
		this.dataflowCluster.startDataflowDatabase(getDatabaseTag());

		// start defined skipper server and check it started
		this.dataflowCluster.startSkipper(TagNames.SKIPPER_main);
		assertSkipperServerRunning(this.dataflowCluster);

		// start defined dataflow server and check it started
		this.dataflowCluster.startDataflow(TagNames.DATAFLOW_main);
		assertDataflowServerRunning(this.dataflowCluster);
	}

	@Test
	@DataflowMain
<<<<<<< HEAD
	public void testLatestDbJdk8() {
		log.info("Running testLatestDbJdk8()");
=======
	@Disabled("TODO: Enable once Java 21 images are supported")
	public void latestSharedDbJdk21() {
		log.info("Running testLatestSharedDb()");
>>>>>>> 76058d3b
		// start defined database
		this.dataflowCluster.startSkipperDatabase(getDatabaseTag());
		this.dataflowCluster.startDataflowDatabase(getDatabaseTag());

		// start defined skipper server and check it started
		this.dataflowCluster.startSkipper(TagNames.SKIPPER_main + "-jdk21");
		assertSkipperServerRunning(this.dataflowCluster);

		// start defined dataflow server and check it started
		this.dataflowCluster.startDataflow(TagNames.DATAFLOW_main + "-jdk21");
		assertDataflowServerRunning(this.dataflowCluster);
	}

	@Test
	@DataflowMain
<<<<<<< HEAD
	public void testLatestDbJdk11() {
		log.info("Running testLatestDbJdk11()");
		// start defined database
		this.dataflowCluster.startSkipperDatabase(getDatabaseTag());
		this.dataflowCluster.startDataflowDatabase(getDatabaseTag());

		// start defined skipper server and check it started
		this.dataflowCluster.startSkipper(TagNames.SKIPPER_main + "-jdk11");
		assertSkipperServerRunning(this.dataflowCluster);

		// start defined dataflow server and check it started
		this.dataflowCluster.startDataflow(TagNames.DATAFLOW_main + "-jdk11");
		assertDataflowServerRunning(this.dataflowCluster);
	}

	@Test
	@DataflowMain
	public void testLatestDbJdk17() {
		log.info("Running testLatestDbJdk17()");
=======
	public void latestSharedDbJdk17() {
		log.info("Running testLatestSharedDb()");
>>>>>>> 76058d3b
		// start defined database
		this.dataflowCluster.startSkipperDatabase(getDatabaseTag());
		this.dataflowCluster.startDataflowDatabase(getDatabaseTag());

		// start defined skipper server and check it started
		this.dataflowCluster.startSkipper(TagNames.SKIPPER_main + "-jdk17");
		assertSkipperServerRunning(this.dataflowCluster);

		// start defined dataflow server and check it started
		this.dataflowCluster.startDataflow(TagNames.DATAFLOW_main + "-jdk17");
		assertDataflowServerRunning(this.dataflowCluster);
	}

	protected Integer runCountQuery(String sql) {
		try {
			return runQuery(sql, Integer.class);
		} catch (Exception e) {
		}
		// return negative if error, ie table doesn't exist, etc.
		return -1;
	}

	protected <T> T runQuery(String sql, Class<T> requiredType) {
		JdbcTemplate jdbcTemplate = getJdbcTemplate();
		log.info("runQuery:{}", sql);
		return jdbcTemplate.queryForObject(sql, requiredType);
	}

	protected void runExecute(String sql) {
		JdbcTemplate jdbcTemplate = getJdbcTemplate();
		log.info("runExecute:{}", sql);
		jdbcTemplate.execute(sql);
	}

	protected JdbcTemplate getJdbcTemplate() {
		String jdbcUrl = this.dataflowCluster.getDataflowDatabaseHostJdbcUrl();
		SingleConnectionDataSource dataSource = new SingleConnectionDataSource(jdbcUrl, "spring", "spring", false);
		return new JdbcTemplate(dataSource);
	}

	/**
	 * Test full migration flow with defined versions going through from a defined
	 * expected skipper/dataflow combinations.
	 */
	protected void testFullMigrationFlow() {
		log.info("Running testFullMigrationFlow()");
		this.dataflowCluster.startSkipperDatabase(getDatabaseTag());
		this.dataflowCluster.startDataflowDatabase(getDatabaseTag());

		this.dataflowCluster.startSkipper(TagNames.SKIPPER_2_6);
		this.dataflowCluster.startDataflow(TagNames.DATAFLOW_2_7);
		log.info("Launching {},${}", TagNames.SKIPPER_2_6, TagNames.DATAFLOW_2_7);
		assertSkipperServerRunning(this.dataflowCluster);
		assertDataflowServerRunning(this.dataflowCluster);

		this.dataflowCluster.replaceSkipperAndDataflow(TagNames.SKIPPER_2_7, TagNames.DATAFLOW_2_8);
		log.info("Launching {},${}", TagNames.SKIPPER_2_7, TagNames.DATAFLOW_2_8);
		assertSkipperServerRunning(this.dataflowCluster);
		assertDataflowServerRunning(this.dataflowCluster);

		this.dataflowCluster.replaceSkipperAndDataflow(TagNames.SKIPPER_2_8, TagNames.DATAFLOW_2_9);
		log.info("Launching {},${}", TagNames.SKIPPER_2_8, TagNames.DATAFLOW_2_9);
		assertSkipperServerRunning(this.dataflowCluster);
		assertDataflowServerRunning(this.dataflowCluster);

		this.dataflowCluster.replaceSkipperAndDataflow(TagNames.SKIPPER_2_9, TagNames.DATAFLOW_2_10);
		log.info("Launching {},${}", TagNames.SKIPPER_2_9, TagNames.DATAFLOW_2_10);
		assertSkipperServerRunning(this.dataflowCluster);
		assertDataflowServerRunning(this.dataflowCluster);

		this.dataflowCluster.replaceSkipperAndDataflow(TagNames.SKIPPER_main, TagNames.DATAFLOW_main);
		log.info("Launching {},${}", TagNames.SKIPPER_main, TagNames.DATAFLOW_main);
		assertSkipperServerRunning(this.dataflowCluster);
		assertDataflowServerRunning(this.dataflowCluster);

	}
}<|MERGE_RESOLUTION|>--- conflicted
+++ resolved
@@ -47,13 +47,8 @@
 	 */
 	@Test
 	@DataflowMain
-<<<<<<< HEAD
-	public void testLatestDb() {
-		log.info("Running testLatestDb()");
-=======
 	public void latestSharedDb() {
 		log.info("Running testLatestSharedDb()");
->>>>>>> 76058d3b
 		// start defined database
 		this.dataflowCluster.startSkipperDatabase(getDatabaseTag());
 		this.dataflowCluster.startDataflowDatabase(getDatabaseTag());
@@ -69,14 +64,9 @@
 
 	@Test
 	@DataflowMain
-<<<<<<< HEAD
-	public void testLatestDbJdk8() {
-		log.info("Running testLatestDbJdk8()");
-=======
 	@Disabled("TODO: Enable once Java 21 images are supported")
 	public void latestSharedDbJdk21() {
 		log.info("Running testLatestSharedDb()");
->>>>>>> 76058d3b
 		// start defined database
 		this.dataflowCluster.startSkipperDatabase(getDatabaseTag());
 		this.dataflowCluster.startDataflowDatabase(getDatabaseTag());
@@ -92,30 +82,8 @@
 
 	@Test
 	@DataflowMain
-<<<<<<< HEAD
-	public void testLatestDbJdk11() {
-		log.info("Running testLatestDbJdk11()");
-		// start defined database
-		this.dataflowCluster.startSkipperDatabase(getDatabaseTag());
-		this.dataflowCluster.startDataflowDatabase(getDatabaseTag());
-
-		// start defined skipper server and check it started
-		this.dataflowCluster.startSkipper(TagNames.SKIPPER_main + "-jdk11");
-		assertSkipperServerRunning(this.dataflowCluster);
-
-		// start defined dataflow server and check it started
-		this.dataflowCluster.startDataflow(TagNames.DATAFLOW_main + "-jdk11");
-		assertDataflowServerRunning(this.dataflowCluster);
-	}
-
-	@Test
-	@DataflowMain
-	public void testLatestDbJdk17() {
-		log.info("Running testLatestDbJdk17()");
-=======
 	public void latestSharedDbJdk17() {
 		log.info("Running testLatestSharedDb()");
->>>>>>> 76058d3b
 		// start defined database
 		this.dataflowCluster.startSkipperDatabase(getDatabaseTag());
 		this.dataflowCluster.startDataflowDatabase(getDatabaseTag());
