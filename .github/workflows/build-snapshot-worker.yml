# Worker which is dispatched from build-snapshot-controller workflow.
name: Build Snapshot Worker

on:
  workflow_dispatch:
    inputs:
      build-zoo-handler:
        description: 'Build Zoo Handler Payload'
        required: true

env:
  MAVEN_THREADS: '-T 1'

jobs:
  build:
    runs-on: ubuntu-latest
    steps:

    - uses: actions/checkout@v4
    - uses: actions/setup-java@v3
      with:
        java-version: '17'
        distribution: 'liberica'
    - uses: jvalkeal/setup-maven@v1
      with:
        maven-version: 3.8.8
        maven-mirror: 'https://dlcdn.apache.org/maven/maven-3/'
    - uses: jfrog/setup-jfrog-cli@v1
      with:
        version: 1.46.4
      env:
        JF_ARTIFACTORY_SPRING: ${{ secrets.JF_ARTIFACTORY_SPRING }}
    - uses: actions/cache@v3
      with:
        path: ~/.m2/repository
        key: ${{ runner.os }}-m2-${{ hashFiles('**/pom.xml') }}
        restore-keys: |
          ${{ runner.os }}-m2-
    - name: Login dockerhub
      uses: docker/login-action@v3
      with:
        username: ${{ secrets.DOCKERHUB_USERNAME }}
        password: ${{ secrets.DOCKERHUB_TOKEN }}
<<<<<<< HEAD
=======
    # target deploy repos
>>>>>>> 76058d3b
    - name: Configure JFrog Cli
      run: |
        jfrog rt mvnc \
          --server-id-resolve=repo.spring.io \
          --server-id-deploy=repo.spring.io \
          --repo-resolve-releases=libs-milestone \
          --repo-resolve-snapshots=libs-snapshot \
          --repo-deploy-releases=libs-release-local \
          --repo-deploy-snapshots=libs-snapshot-local
        echo JFROG_CLI_BUILD_NAME=spring-cloud-dataflow-main >> $GITHUB_ENV
        echo JFROG_CLI_BUILD_NUMBER=$GITHUB_RUN_NUMBER >> $GITHUB_ENV
    - name: Extract Zoo Context Properties
      uses: jvalkeal/build-zoo-handler@v0.0.4
      with:
        dispatch-handler-extract-context-properties: true
    - name: 'Install: xmllint'
      uses: ./.github/actions/install-xmlutils
    - name: Build and Publish
      shell: bash
      timeout-minutes: 75
      run: |
        mvn clean
        ./spring-cloud-dataflow-package/set-package-version.sh
        jfrog rt mvn install -Pfull,docs -B
        jfrog rt mvn install -pl spring-cloud-dataflow-package -B
        jfrog rt build-publish
<<<<<<< HEAD
        PROJECT_VERSION=$(mvn help:evaluate -Dexpression=project.version -q -DforceStdout)
        echo BUILD_ZOO_HANDLER_spring_cloud_dataflow_version=$PROJECT_VERSION >> $GITHUB_ENV
        echo BUILD_ZOO_HANDLER_spring_cloud_dataflow_buildname=spring-cloud-dataflow-main >> $GITHUB_ENV
=======
        echo BUILD_ZOO_HANDLER_spring_cloud_dataflow_version=$(mvn help:evaluate -Dexpression=project.version -q -DforceStdout) >> $GITHUB_ENV
        echo BUILD_ZOO_HANDLER_spring_cloud_dataflow_buildname=spring-cloud-dataflow-main-3 >> $GITHUB_ENV
>>>>>>> 76058d3b
        echo BUILD_ZOO_HANDLER_spring_cloud_dataflow_buildnumber=$GITHUB_RUN_NUMBER >> $GITHUB_ENV
        echo BUILD_ZOO_HANDLER_spring_cloud_skipper_version=$(mvn help:evaluate -Dexpression=spring-cloud-skipper.version -pl spring-cloud-dataflow-parent -q -DforceStdout) >> $GITHUB_ENV
#        echo "Determine project version"
#        set +e
#        echo "::info ::Project version=$PROJECT_VERSION"
#        SKIPPER_DOCS_PATTERN=$(.github/workflows/skipper-docs-name.sh $PROJECT_VERSION libs-snapshot-local)
#        if [[ "$SKIPPER_DOCS_PATTERN" == *"does not exist"* ]]; then
#          echo "::error ::Skipper Docs URL=$SKIPPER_DOCS_PATTERN"
#        else
#          echo "::info ::Skipper Docs URL=$SKIPPER_DOCS_PATTERN"
#          jfrog rt sp --build "$SKIPPER_DOCS_PATTERN" "buildName=$JFROG_CLI_BUILD_NAME;buildNumber=$JFROG_CLI_BUILD_NUMBER"
#          echo "::info ::Skipper Docs Set Properties buildName=$JFROG_CLI_BUILD_NAME;buildNumber=$JFROG_CLI_BUILD_NUMBER"
#        fi
    - name: Test Report
      uses: dorny/test-reporter@v1
      if: ${{ success() || failure() }}
      with:
        name: Unit Tests
        path: '**/surefire-reports/*.xml'
        reporter: java-junit
        list-tests: failed
    - name: Clean cache
      run: |
        find ~/.m2/repository -type d -name '*SNAPSHOT' | xargs rm -fr
    outputs:
      version: ${{ env.BUILD_ZOO_HANDLER_spring_cloud_dataflow_version }}
      BUILD_ZOO_HANDLER_spring_cloud_dataflow_version: ${{ env.BUILD_ZOO_HANDLER_spring_cloud_dataflow_version }}
      BUILD_ZOO_HANDLER_spring_cloud_dataflow_buildname: ${{ env.BUILD_ZOO_HANDLER_spring_cloud_dataflow_buildname }}
      BUILD_ZOO_HANDLER_spring_cloud_dataflow_buildnumber: ${{ env.BUILD_ZOO_HANDLER_spring_cloud_dataflow_buildnumber }}
      BUILD_ZOO_HANDLER_spring_cloud_skipper_version: ${{ env.BUILD_ZOO_HANDLER_spring_cloud_skipper_version }}
  database-tests:
    if: github.repository_owner == 'spring-cloud'
    runs-on: ubuntu-latest
    strategy:
      matrix:
        db: [ 'ORACLE', 'DB2' ]
    steps:
      - uses: actions/checkout@v4
      - uses: actions/cache@v3
        with:
          path: ~/.m2/repository
          key: ${{ runner.os }}-m2-${{ hashFiles('**/pom.xml') }}
          restore-keys: |
            ${{ runner.os }}-m2-${{ matrix.db }}
      - uses: actions/setup-java@v3
        with:
          java-version: '8'
          distribution: 'liberica'
      - uses: jvalkeal/setup-maven@v1
        with:
          maven-version: 3.8.8
          maven-mirror: 'https://dlcdn.apache.org/maven/maven-3/'
      - uses: jfrog/setup-jfrog-cli@v1
        with:
          version: 1.46.4
        env:
          JF_ARTIFACTORY_SPRING: ${{ secrets.JF_ARTIFACTORY_SPRING }}
      - name: Login dockerhub
        uses: docker/login-action@v3
        with:
          username: ${{ secrets.DOCKERHUB_USERNAME }}
          password: ${{ secrets.DOCKERHUB_TOKEN }}
      - name: Configure JFrog Cli
        run: |
          jfrog rt mvnc \
            --server-id-resolve=repo.spring.io \
            --server-id-deploy=repo.spring.io \
            --repo-resolve-releases=libs-milestone \
            --repo-resolve-snapshots=libs-snapshot \
            --repo-deploy-releases=libs-release-local \
            --repo-deploy-snapshots=libs-snapshot-local
      - uses: ./.github/actions/install-xmlutils
      - name: Test
        shell: bash
        timeout-minutes: 75
        run: |
          jfrog rt mvn clean install -s .settings.xml -DskipTests -am -pl :spring-cloud-dataflow-server,:spring-cloud-skipper-server
          export ENABLE_${{ matrix.db }}=true
          jfrog rt mvn test -s .settings.xml -pl :spring-cloud-dataflow-server,:spring-cloud-skipper-server -Dgroups=${{ matrix.db }}
      - name: Test Report
        uses: dorny/test-reporter@v1
        if: ${{ success() || failure() }}
        with:
          name: Unit Tests
          path: '**/surefire-reports/*.xml'
          reporter: java-junit
          list-tests: failed
      - name: Capture Test Results
        if: ${{ always() }}
        uses: actions/upload-artifact@v3
        with:
          name: test-results
          path: '**/target/surefire-reports/**/*.*'
          retention-days: 7
          if-no-files-found: ignore
      #     clean m2 cache
      - name: Clean cache
        run: |
          find ~/.m2/repository -type d -name '*SNAPSHOT' | xargs rm -fr
  images:
    name: Build and Publish Images
    needs: [ build ]
    uses: ./.github/workflows/build-images.yml
    with:
      version: ${{ needs.build.outputs.version }}
    secrets:
      DOCKERHUB_USERNAME: ${{ secrets.DOCKERHUB_USERNAME }}
      DOCKERHUB_TOKEN: ${{ secrets.DOCKERHUB_TOKEN }}
      GCR_JSON_KEY: ${{ secrets.GCR_JSON_KEY }}

  wrap:
    needs: [ build, images, database-tests ]
    runs-on: ubuntu-latest
    steps:
      - name: Save env
        shell: bash
        if: ${{ success() }}
        run: |
          echo "BUILD_ZOO_HANDLER_spring_cloud_dataflow_version=${{ needs.build.outputs.BUILD_ZOO_HANDLER_spring_cloud_dataflow_version }}" >> $GITHUB_ENV
          echo "BUILD_ZOO_HANDLER_spring_cloud_dataflow_buildname=${{ needs.build.outputs.BUILD_ZOO_HANDLER_spring_cloud_dataflow_buildname }}" >> $GITHUB_ENV 
          echo "BUILD_ZOO_HANDLER_spring_cloud_dataflow_buildnumber=${{ needs.build.outputs.BUILD_ZOO_HANDLER_spring_cloud_dataflow_buildnumber }}" >> $GITHUB_ENV
          echo "BUILD_ZOO_HANDLER_spring_cloud_skipper_version=${{ needs.build.outputs.BUILD_ZOO_HANDLER_spring_cloud_skipper_version }}" >> $GITHUB_ENV
#       zoo success
      - name: Notify Build Success Zoo Handler Controller
        uses: jvalkeal/build-zoo-handler@v0.0.4
        with:
          dispatch-handler-token: ${{ secrets.SCDF_ACCESS_TOKEN }}
          dispatch-handler-client-payload-data: >
            {
              "event": "build-succeed"
            }
#       zoo failure
      - name: Notify Build Failure Zoo Handler Controller
        if: ${{ failure() }}
        uses: jvalkeal/build-zoo-handler@v0.0.4
        with:
          dispatch-handler-token: ${{ secrets.SCDF_ACCESS_TOKEN }}
          dispatch-handler-client-payload-data: >
            {
              "event": "build-failed",
              "message": "spring-cloud-dataflow failed"
            }<|MERGE_RESOLUTION|>--- conflicted
+++ resolved
@@ -41,10 +41,6 @@
       with:
         username: ${{ secrets.DOCKERHUB_USERNAME }}
         password: ${{ secrets.DOCKERHUB_TOKEN }}
-<<<<<<< HEAD
-=======
-    # target deploy repos
->>>>>>> 76058d3b
     - name: Configure JFrog Cli
       run: |
         jfrog rt mvnc \
@@ -71,14 +67,9 @@
         jfrog rt mvn install -Pfull,docs -B
         jfrog rt mvn install -pl spring-cloud-dataflow-package -B
         jfrog rt build-publish
-<<<<<<< HEAD
         PROJECT_VERSION=$(mvn help:evaluate -Dexpression=project.version -q -DforceStdout)
         echo BUILD_ZOO_HANDLER_spring_cloud_dataflow_version=$PROJECT_VERSION >> $GITHUB_ENV
         echo BUILD_ZOO_HANDLER_spring_cloud_dataflow_buildname=spring-cloud-dataflow-main >> $GITHUB_ENV
-=======
-        echo BUILD_ZOO_HANDLER_spring_cloud_dataflow_version=$(mvn help:evaluate -Dexpression=project.version -q -DforceStdout) >> $GITHUB_ENV
-        echo BUILD_ZOO_HANDLER_spring_cloud_dataflow_buildname=spring-cloud-dataflow-main-3 >> $GITHUB_ENV
->>>>>>> 76058d3b
         echo BUILD_ZOO_HANDLER_spring_cloud_dataflow_buildnumber=$GITHUB_RUN_NUMBER >> $GITHUB_ENV
         echo BUILD_ZOO_HANDLER_spring_cloud_skipper_version=$(mvn help:evaluate -Dexpression=spring-cloud-skipper.version -pl spring-cloud-dataflow-parent -q -DforceStdout) >> $GITHUB_ENV
 #        echo "Determine project version"
