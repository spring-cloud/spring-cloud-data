--- conflicted
+++ resolved
@@ -24,10 +24,7 @@
       with:
         username: ${{ secrets.DOCKERHUB_USERNAME }}
         password: ${{ secrets.DOCKERHUB_TOKEN }}
-<<<<<<< HEAD
 
-=======
->>>>>>> 76058d3b
     - name: Run Security IT
       env:
         ARTIFACTORY_USERNAME: ${{ secrets.ARTIFACTORY_USERNAME }}
