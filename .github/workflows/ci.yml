name: CI

on:
  workflow_dispatch:
  push:
    branches:
      - 'main'
<<<<<<< HEAD
=======
      - 'main-3'
      - '2.11.x'
>>>>>>> 76058d3b
    paths-ignore:
      - '.github/**'

env:
  MAVEN_THREADS: '-T 1'

jobs:
  build:
    if: github.repository_owner == 'spring-cloud'
    runs-on: ubuntu-latest
    concurrency:
      group: ${{ github.workflow }}-${{ github.ref }}
      cancel-in-progress: true
    steps:
    - uses: actions/checkout@v4
<<<<<<< HEAD
#     cache maven repo
=======
    - uses: jlumbroso/free-disk-space@main
      with:
        tool-cache: false
    # cache maven repo
>>>>>>> 76058d3b
    - uses: actions/cache@v3
      with:
        path: ~/.m2/repository
        key: ${{ runner.os }}-m2-${{ hashFiles('**/pom.xml') }}
        restore-keys: |
          ${{ runner.os }}-m2-
#     jdk8
    - uses: actions/setup-java@v3
      with:
        java-version: '17'
        distribution: 'liberica'
    - uses: jvalkeal/setup-maven@v1
      with:
        maven-version: 3.8.8
        maven-mirror: 'https://dlcdn.apache.org/maven/maven-3/'
#     jfrog cli
    - uses: jfrog/setup-jfrog-cli@v1
      with:
        version: 1.46.4
      env:
        JF_ARTIFACTORY_SPRING: ${{ secrets.JF_ARTIFACTORY_SPRING }}
    - name: Login dockerhub
      uses: docker/login-action@v3
      with:
        username: ${{ secrets.DOCKERHUB_USERNAME }}
        password: ${{ secrets.DOCKERHUB_TOKEN }}
<<<<<<< HEAD
#       setup frog cli
=======
    # setup frog cli
>>>>>>> 76058d3b
    - name: Configure JFrog Cli
      run: |
        jfrog rt mvnc \
          --server-id-resolve=repo.spring.io \
          --server-id-deploy=repo.spring.io \
          --repo-resolve-releases=libs-milestone \
          --repo-resolve-snapshots=libs-snapshot \
          --repo-deploy-releases=libs-release-local \
          --repo-deploy-snapshots=libs-snapshot-local
        echo JFROG_CLI_BUILD_NAME=spring-cloud-dataflow-main >> $GITHUB_ENV
        echo JFROG_CLI_BUILD_NUMBER=$GITHUB_RUN_NUMBER >> $GITHUB_ENV
        echo spring_cloud_dataflow_version=$(mvn help:evaluate -Dexpression=project.version -q -DforceStdout) >> $GITHUB_ENV
    - uses: ./.github/actions/install-xmlutils
#       build and publish
    - name: Build and Publish
      shell: bash
      timeout-minutes: 75
      run: |
        mvn clean
        ./spring-cloud-dataflow-package/set-package-version.sh
        jfrog rt mvn install -Pfull,docs -B
        jfrog rt mvn install -pl spring-cloud-dataflow-package -B
        jfrog rt build-publish
        export JFROG_CLI_BUILD_NAME="${JFROG_CLI_BUILD_NAME/spring-cloud-dataflow/spring-cloud-skipper}"
        PROJECT_VERSION=$(mvn help:evaluate -Dexpression=project.version -q -DforceStdout)
#        set +e
#        echo "::info ::Project version=$PROJECT_VERSION"
#        SKIPPER_DOCS_PATTERN=$(.github/workflows/skipper-docs-name.sh $PROJECT_VERSION libs-snapshot-local)
#        if [[ "$SKIPPER_DOCS_PATTERN" == *"does not exist"* ]]; then
#          echo "::error ::Skipper Docs URL=$SKIPPER_DOCS_PATTERN"
#        else
#          echo "::info ::Skipper Docs URL=$SKIPPER_DOCS_PATTERN"
#          jfrog rt sp --build "$SKIPPER_DOCS_PATTERN" "buildName=$JFROG_CLI_BUILD_NAME;buildNumber=$JFROG_CLI_BUILD_NUMBER"
#          echo "::info ::Skipper Docs Set Properties buildName=$JFROG_CLI_BUILD_NAME;buildNumber=$JFROG_CLI_BUILD_NUMBER"
#        fi
    - name: Test Report
      uses: dorny/test-reporter@v1
      if: ${{ success() || failure() }}
      with:
        name: Unit Tests
        path: '**/surefire-reports/*.xml'
        reporter: java-junit
        list-tests: failed
    - name: Capture Test Results
      if: ${{ always() }}
      uses: actions/upload-artifact@v3
      with:
        name: test-results
        path: '**/target/surefire-reports/**/*.*'
        retention-days: 7
        if-no-files-found: ignore
#     clean m2 cache
    - name: Clean cache
      run: |
        find ~/.m2/repository -type d -name '*SNAPSHOT' | xargs rm -fr
    outputs:
      version: ${{ env.spring_cloud_dataflow_version }}
  database-tests:
    if: github.repository_owner == 'spring-cloud'
    runs-on: ubuntu-latest
    strategy:
      matrix:
        db: [ 'ORACLE', 'DB2' ]
    steps:
    - uses: actions/checkout@v4
    - uses: actions/cache@v3
      with:
        path: ~/.m2/repository
        key: ${{ runner.os }}-m2-${{ hashFiles('**/pom.xml') }}
        restore-keys: |
          ${{ runner.os }}-m2-${{ matrix.db }}
    - uses: actions/setup-java@v3
      with:
        java-version: '8'
        distribution: 'liberica'
    - uses: jvalkeal/setup-maven@v1
      with:
        maven-version: 3.8.8
        maven-mirror: 'https://dlcdn.apache.org/maven/maven-3/'
    - uses: jfrog/setup-jfrog-cli@v1
      with:
        version: 1.46.4
      env:
        JF_ARTIFACTORY_SPRING: ${{ secrets.JF_ARTIFACTORY_SPRING }}
    - name: Login dockerhub
      uses: docker/login-action@v3
      with:
        username: ${{ secrets.DOCKERHUB_USERNAME }}
        password: ${{ secrets.DOCKERHUB_TOKEN }}
    - name: Configure JFrog Cli
      run: |
        jfrog rt mvnc \
          --server-id-resolve=repo.spring.io \
          --server-id-deploy=repo.spring.io \
          --repo-resolve-releases=libs-milestone \
          --repo-resolve-snapshots=libs-snapshot \
          --repo-deploy-releases=libs-release-local \
          --repo-deploy-snapshots=libs-snapshot-local
    - uses: ./.github/actions/install-xmlutils
    - name: Test
      shell: bash
      timeout-minutes: 75
      run: |                        
        jfrog rt mvn clean install -s .settings.xml -DskipTests -am -pl :spring-cloud-dataflow-server,:spring-cloud-skipper-server
        export ENABLE_${{ matrix.db }}=true
        jfrog rt mvn test -s .settings.xml -pl :spring-cloud-dataflow-server,:spring-cloud-skipper-server -Dgroups=${{ matrix.db }}
    - name: Test Report
      uses: dorny/test-reporter@v1
      if: ${{ success() || failure() }}
      with:
        name: Unit Tests
        path: '**/surefire-reports/*.xml'
        reporter: java-junit
        list-tests: failed
    - name: Capture Test Results
      if: ${{ always() }}
      uses: actions/upload-artifact@v3
      with:
        name: test-results
        path: '**/target/surefire-reports/**/*.*'
        retention-days: 7
        if-no-files-found: ignore
    #     clean m2 cache
    - name: Clean cache
      run: |
        find ~/.m2/repository -type d -name '*SNAPSHOT' | xargs rm -fr

  images:
    name: Build and Publish Images
    needs:
      - build
    uses: ./.github/workflows/build-images.yml
    with:
      version: ${{ needs.build.outputs.version }}
    secrets:
      DOCKERHUB_USERNAME: ${{ secrets.DOCKERHUB_USERNAME }}
      DOCKERHUB_TOKEN: ${{ secrets.DOCKERHUB_TOKEN }}
      GCR_JSON_KEY: ${{ secrets.GCR_JSON_KEY }}
  scan:
    runs-on: ubuntu-latest
    steps:
      - uses: actions/checkout@v4
      - name: Run Trivy vulnerability scanner in repo mode
        uses: aquasecurity/trivy-action@master
        with:
          scan-type: 'fs'
          ignore-unfixed: true
          format: 'sarif'
          output: 'trivy-results.sarif'
          severity: 'CRITICAL,HIGH'
      - name: Upload Trivy scan results to GitHub Security tab
        uses: github/codeql-action/upload-sarif@v2
        with:
          sarif_file: 'trivy-results.sarif'
      - name: 'Scanned'
        shell: bash
        run: echo "::info ::Scanned"
  done:
    runs-on: ubuntu-latest
    needs: [ scan, build, images, database-tests ]
    steps:
      - name: 'Done'
        shell: bash
        run: echo "::info ::Done"<|MERGE_RESOLUTION|>--- conflicted
+++ resolved
@@ -5,11 +5,6 @@
   push:
     branches:
       - 'main'
-<<<<<<< HEAD
-=======
-      - 'main-3'
-      - '2.11.x'
->>>>>>> 76058d3b
     paths-ignore:
       - '.github/**'
 
@@ -25,14 +20,7 @@
       cancel-in-progress: true
     steps:
     - uses: actions/checkout@v4
-<<<<<<< HEAD
 #     cache maven repo
-=======
-    - uses: jlumbroso/free-disk-space@main
-      with:
-        tool-cache: false
-    # cache maven repo
->>>>>>> 76058d3b
     - uses: actions/cache@v3
       with:
         path: ~/.m2/repository
@@ -59,11 +47,7 @@
       with:
         username: ${{ secrets.DOCKERHUB_USERNAME }}
         password: ${{ secrets.DOCKERHUB_TOKEN }}
-<<<<<<< HEAD
 #       setup frog cli
-=======
-    # setup frog cli
->>>>>>> 76058d3b
     - name: Configure JFrog Cli
       run: |
         jfrog rt mvnc \
