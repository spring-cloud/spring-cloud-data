name: CI PRs

on:
  pull_request:

jobs:
  build:
    runs-on: ubuntu-latest
    steps:
    - uses: actions/checkout@v4
<<<<<<< HEAD
    # cache maven repo
=======
>>>>>>> 91d334ee
    - uses: jlumbroso/free-disk-space@main
      with:
        tool-cache: false
        dotnet: false
        docker-images: false
        swap-storage: false
        large-packages: false
<<<<<<< HEAD
    # jdk8
=======
>>>>>>> 91d334ee
    - uses: actions/setup-java@v3
      with:
        java-version: '8'
        distribution: 'liberica'
<<<<<<< HEAD
    - uses: jvalkeal/setup-maven@v1
      with:
        maven-version: 3.8.8
        maven-mirror: 'https://dlcdn.apache.org/maven/maven-3/'
    - name: Login dockerhub
      uses: docker/login-action@v3
      with:
        username: ${{ secrets.DOCKERHUB_USERNAME }}
        password: ${{ secrets.DOCKERHUB_TOKEN }}
    # build
=======
>>>>>>> 91d334ee
    - name: Build
      shell: bash
      timeout-minutes: 75
      run: |
<<<<<<< HEAD
        mvn -B -s .github/settings.xml clean install
    - name: Test Report
      uses: dorny/test-reporter@v1
      if: ${{ success() || failure() }}
      with:
        name: Unit Tests
        path: '**/surefire-reports/*.xml'
        reporter: java-junit
        list-tests: failed
=======
        ./mvnw -B -s .github/settings.xml clean install
>>>>>>> 91d334ee
    - name: Capture Test Results
      if: failure()
      uses: actions/upload-artifact@v3
      with:
        name: Unit Tests
        path: '**/surefire-reports/*.xml'
        retention-days: 3
  scan:
    runs-on: ubuntu-latest
    steps:
      - uses: actions/checkout@v4
      - name: Run Trivy vulnerability scanner in repo mode
        uses: aquasecurity/trivy-action@master
        with:
          scan-type: 'fs'
          ignore-unfixed: true
          format: 'table'
          severity: 'CRITICAL,HIGH'
      - name: 'Scanned'
        shell: bash
        run: echo "::info ::Scanned"
  done:
    runs-on: ubuntu-latest
    needs: [ scan, build ]
    steps:
      - name: 'Done'
        shell: bash
        run: echo "::info ::Done"<|MERGE_RESOLUTION|>--- conflicted
+++ resolved
@@ -2,16 +2,15 @@
 
 on:
   pull_request:
+
+env:
+  MAVEN_THREADS: '-T 1'
 
 jobs:
   build:
     runs-on: ubuntu-latest
     steps:
     - uses: actions/checkout@v4
-<<<<<<< HEAD
-    # cache maven repo
-=======
->>>>>>> 91d334ee
     - uses: jlumbroso/free-disk-space@main
       with:
         tool-cache: false
@@ -19,44 +18,15 @@
         docker-images: false
         swap-storage: false
         large-packages: false
-<<<<<<< HEAD
-    # jdk8
-=======
->>>>>>> 91d334ee
     - uses: actions/setup-java@v3
       with:
         java-version: '8'
         distribution: 'liberica'
-<<<<<<< HEAD
-    - uses: jvalkeal/setup-maven@v1
-      with:
-        maven-version: 3.8.8
-        maven-mirror: 'https://dlcdn.apache.org/maven/maven-3/'
-    - name: Login dockerhub
-      uses: docker/login-action@v3
-      with:
-        username: ${{ secrets.DOCKERHUB_USERNAME }}
-        password: ${{ secrets.DOCKERHUB_TOKEN }}
-    # build
-=======
->>>>>>> 91d334ee
     - name: Build
       shell: bash
       timeout-minutes: 75
       run: |
-<<<<<<< HEAD
-        mvn -B -s .github/settings.xml clean install
-    - name: Test Report
-      uses: dorny/test-reporter@v1
-      if: ${{ success() || failure() }}
-      with:
-        name: Unit Tests
-        path: '**/surefire-reports/*.xml'
-        reporter: java-junit
-        list-tests: failed
-=======
         ./mvnw -B -s .github/settings.xml clean install
->>>>>>> 91d334ee
     - name: Capture Test Results
       if: failure()
       uses: actions/upload-artifact@v3
