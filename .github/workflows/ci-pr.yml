--- conflicted
+++ resolved
@@ -31,10 +31,7 @@
         maven-version: 3.8.8
         maven-mirror: 'https://dlcdn.apache.org/maven/maven-3/'
 #    - name: Login dockerhub
-<<<<<<< HEAD
-=======
 #      if: ${{ secrets.DOCKERHUB_USERNAME != null && secrets.DOCKERHUB_USERNAME != '' }}
->>>>>>> f9b00c89
 #      uses: docker/login-action@v3
 #      with:
 #        username: ${{ secrets.DOCKERHUB_USERNAME }}
