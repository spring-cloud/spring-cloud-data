--- conflicted
+++ resolved
@@ -58,19 +58,9 @@
       ytt \
         -f $PACKAGE_BUNDLE_TEMPLATE \
         --output-files $PACKAGE_BUNDLE_GENERATED \
-        --data-value-yaml project.version=$SERVER_VERSION \
-        --data-value-yaml server.version=$SERVER_VERSION \
-        --data-value-yaml server.repository=$SERVER_REPOSITORY \
-        --data-value-yaml ctr.version=$DATAFLOW_VERSION \
-        --data-value-yaml skipper.version=$SKIPPER_VERSION \
-<<<<<<< HEAD
-        --data-value-yaml spring.cloud.skipper.version $SKIPPER_VERSION \
-=======
->>>>>>> 3bcfc670
-        --data-value-yaml grafana.version=$DATAFLOW_VERSION \
-        --data-value-yaml package.name=$PACKAGE_NAME \
-        --file-mark 'config/values.yml:type=text-template' \
-        --file-mark '.imgpkg/bundle.yaml:type=text-template'
+        --data-value-yaml project.version=$DATAFLOW_VERSION \
+        --data-value-yaml spring.cloud.skipper.version=$SKIPPER_VERSION \
+        --file-mark 'config/values.yml:type=text-template'
       ytt \
         -f $IMGPKG_LOCK_TEMPLATE \
         --output-files $IMGPKG_LOCK_GENERATED_IN \
