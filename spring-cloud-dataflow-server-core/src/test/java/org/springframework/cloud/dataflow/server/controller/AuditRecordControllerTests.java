--- conflicted
+++ resolved
@@ -114,11 +114,8 @@
 
 		when(skipperClient.search(ArgumentMatchers.anyString(), ArgumentMatchers.eq(false)))
 				.thenReturn(new Resources(new ArrayList<PackageMetadata>(), new Link[0]));
-<<<<<<< HEAD
 
 		startDate = ZonedDateTime.now();
-=======
->>>>>>> 61508ea9
 
 		mockMvc.perform(post("/streams/definitions/").param("name", "myStream").param("definition", "time | log")
 				.accept(MediaType.APPLICATION_JSON)).andExpect(status().isCreated());
@@ -129,16 +126,12 @@
 
 		mockMvc.perform(post("/streams/definitions/").param("name", "myStream2").param("definition", "time | log")
 				.accept(MediaType.APPLICATION_JSON)).andExpect(status().isCreated());
-<<<<<<< HEAD
-=======
+
+		endDate = ZonedDateTime.now();
+
 		mockMvc.perform(delete("/streams/definitions/myStream").accept(MediaType.APPLICATION_JSON))
 				.andExpect(status().isOk());
->>>>>>> 61508ea9
-
-		endDate = ZonedDateTime.now();
-
-		mockMvc.perform(delete("/streams/definitions/myStream").accept(MediaType.APPLICATION_JSON))
-				.andExpect(status().isOk());
+
 	}
 
 	@After
@@ -154,15 +147,9 @@
 	/**
 	 * Verify that the correct number of {@link AuditRecord}s are persisted to the database.
 	 *
-<<<<<<< HEAD
 	 * Keep in mind that {@link StreamService#deleteStream(String)} calls
 	 * {@link StreamService#deleteStream(String)} and
 	 * {@link StreamService#undeployStream(String)} too.
-=======
-	 * Keep in mind that {@link StreamService#deleteStream(String)} does not only invokes
-	 * {@link StreamDefinitionRepository#delete(String)} but also
-	 * {@link StreamService#undeployStream(String).
->>>>>>> 61508ea9
 	 */
 	@Test
 	public void testVerifyNumberOfAuditRecords() throws Exception {
@@ -217,8 +204,6 @@
 				.andDo(print())
 				.andExpect(status().isOk())
 				.andExpect(jsonPath("$.content.*", hasSize(2)));
-<<<<<<< HEAD
-=======
 	}
 
 	@Test
@@ -235,7 +220,6 @@
 				.andDo(print())
 				.andExpect(status().isOk())
 				.andExpect(jsonPath("$.content.*", hasSize(7)));
->>>>>>> 61508ea9
 	}
 
 	@Test
@@ -299,194 +283,196 @@
 				.andExpect(jsonPath("$[3].key", is("TASK")));
 	}
 
-	@Test
-<<<<<<< HEAD
-	public void testRetrieveAuditRecordsFromNullToGivenDate() throws Exception {
-		ZonedDateTime time = betweenDate.withZoneSameInstant(ZoneOffset.of("+01:00"));
-		String toDate = time.toString();
-
-		mockMvc.perform(get("/audit-records?toDate=" + toDate).accept(MediaType.APPLICATION_JSON))
-				.andDo(print())
-				.andExpect(status().isOk())
-				.andExpect(jsonPath("$.content.*", hasSize(6)))
-
-				.andExpect(jsonPath("$.content[4].auditRecordId", is(9)))
-				.andExpect(jsonPath("$.content[4].correlationId", is("myStream")))
-				.andExpect(jsonPath("$.content[4].auditAction", is("CREATE")))
-
-				.andExpect(jsonPath("$.content[5].auditRecordId", is(10)))
-				.andExpect(jsonPath("$.content[5].correlationId", is("myStream1")))
-				.andExpect(jsonPath("$.content[5].auditAction", is("CREATE")));
-	}
-
-	@Test
-	public void testRetrieveAuditRecordsFromGivenDateToNull() throws Exception {
-		ZonedDateTime betweenTime = endDate.withZoneSameInstant(ZoneOffset.of("+01:00"));
-		String fromDate = betweenTime.toString();
-
-		mockMvc.perform(get("/audit-records?fromDate=" + fromDate).accept(MediaType.APPLICATION_JSON))
-				.andDo(print())
-				.andExpect(status().isOk())
-				.andExpect(jsonPath("$.content.*", hasSize(2)))
-
-				.andExpect(jsonPath("$.content[0].auditRecordId", is(12)))
-				.andExpect(jsonPath("$.content[0].correlationId", is("myStream")))
-				.andExpect(jsonPath("$.content[0].auditAction", is("UNDEPLOY")))
-
-				.andExpect(jsonPath("$.content[1].auditRecordId", is(13)))
-				.andExpect(jsonPath("$.content[1].correlationId", is("myStream")))
-				.andExpect(jsonPath("$.content[1].auditAction", is("DELETE")));
-	}
-
-	@Test
-	public void testRetrieveAuditRecordsBetweenTwoGivenDate() throws Exception {
-		ZonedDateTime betweenTime = betweenDate.withZoneSameInstant(ZoneOffset.of("+01:00"));
-		String fromDate = betweenTime.toString();
-
-		ZonedDateTime endTime = endDate.withZoneSameInstant(ZoneOffset.of("+01:00"));
-		String toDate = endTime.toString();
-
-		mockMvc.perform(get("/audit-records?fromDate=" + fromDate + "&toDate=" + toDate)
-				.accept(MediaType.APPLICATION_JSON))
-				.andDo(print())
-				.andExpect(status().isOk())
-				.andExpect(jsonPath("$.content.*", hasSize(1)))
-
-				.andExpect(jsonPath("$.content[0].auditRecordId", is(11)))
-				.andExpect(jsonPath("$.content[0].correlationId", is("myStream2")))
-				.andExpect(jsonPath("$.content[0].auditAction", is("CREATE")));
-	}
-
-	@Test
-	public void testRetrieveAuditRecordsBetweenTwoNullDate() throws Exception {
-		mockMvc.perform(get("/audit-records").accept(MediaType.APPLICATION_JSON))
-				.andDo(print())
-				.andExpect(status().isOk())
-				.andExpect(jsonPath("$.content.*", hasSize(9)))
-				.andExpect(jsonPath("$.content[4].auditRecordId", is(9)))
-				.andExpect(jsonPath("$.content[4].correlationId", is("myStream")))
-				.andExpect(jsonPath("$.content[4].auditAction", is("CREATE")));
-	}
-
-	@Test
-	public void testRetrieveAuditRecordById() throws Exception {
-		mockMvc.perform(get("/audit-records/13").accept(MediaType.APPLICATION_JSON))
-				.andDo(print())
-				.andExpect(status().isOk())
-				.andExpect(jsonPath("$.auditRecordId", is(13)))
-				.andExpect(jsonPath("$.correlationId", is("myStream")))
-				.andExpect(jsonPath("$.auditAction", is("DELETE")));
-	}
-
-	@Test
-	public void testRetrieveStreamAndTaskRecords() throws Exception {
-		mockMvc.perform(get("/audit-records?operations=STREAM,TASK").accept(MediaType.APPLICATION_JSON))
-				.andDo(print())
-				.andExpect(status().isOk())
-				.andExpect(jsonPath("$.content.*", hasSize(5)));
-	}
-
-	@Test
-	public void testRetrieveDeletedAndUndeployedStreamsAndTasks() throws Exception {
-		mockMvc.perform(get("/audit-records?operations=STREAM,TASK&actions=DELETE,UNDEPLOY").accept(MediaType.APPLICATION_JSON))
-				.andDo(print())
-				.andExpect(status().isOk())
-				.andExpect(jsonPath("$.content.*", hasSize(2)))
-
-				.andExpect(jsonPath("$.content[0].auditRecordId", is(12)))
-				.andExpect(jsonPath("$.content[0].correlationId", is("myStream")))
-				.andExpect(jsonPath("$.content[0].auditAction", is("UNDEPLOY")))
-				.andExpect(jsonPath("$.content[0].auditOperation", is("STREAM")))
-
-				.andExpect(jsonPath("$.content[1].auditRecordId", is(13)))
-				.andExpect(jsonPath("$.content[1].correlationId", is("myStream")))
-				.andExpect(jsonPath("$.content[1].auditAction", is("DELETE")))
-				.andExpect(jsonPath("$.content[1].auditOperation", is("STREAM")));
-
-	}
-
-	@Test
-	public void testRetrieveDataByOperationsAndActionsAndDate() throws Exception {
-		ZonedDateTime startTime = startDate.withZoneSameInstant(ZoneOffset.of("+01:00"));
-		String fromDate = startTime.toString();
-
-		ZonedDateTime betweenTime = betweenDate.withZoneSameInstant(ZoneOffset.of("+01:00"));
-		String toDate = betweenTime.toString();
-
-		mockMvc.perform(get("/audit-records?fromDate=" + fromDate + "&toDate=" + toDate+"&actions=CREATE&operations=STREAM")
-				.accept(MediaType.APPLICATION_JSON))
-				.andDo(print())
-				.andExpect(status().isOk())
-				.andExpect(jsonPath("$.content.*", hasSize(2)))
-
-				.andExpect(jsonPath("$.content[0].auditRecordId", is(9)))
-				.andExpect(jsonPath("$.content[0].correlationId", is("myStream")))
-				.andExpect(jsonPath("$.content[0].auditAction", is("CREATE")))
-				.andExpect(jsonPath("$.content[0].auditOperation", is("STREAM")))
-
-				.andExpect(jsonPath("$.content[1].auditRecordId", is(10)))
-				.andExpect(jsonPath("$.content[1].correlationId", is("myStream1")))
-				.andExpect(jsonPath("$.content[1].auditAction", is("CREATE")))
-				.andExpect(jsonPath("$.content[1].auditOperation", is("STREAM")));
-=======
-	public void testRetrieveRegisteredAppsAuditData() throws Exception {
-		mockMvc.perform(
-				get("/audit-records?operations=APP_REGISTRATION&actions=CREATE").accept(MediaType.APPLICATION_JSON))
-				.andDo(print())
-				.andExpect(status().isOk())
-				.andExpect(jsonPath("$.content.*", hasSize(4)))
-
-				.andExpect(jsonPath("$.content[0].auditRecordId", is(2)))
-				.andExpect(jsonPath("$.content[0].correlationId", is("time")))
-
-				.andExpect(jsonPath("$.content[1].auditRecordId", is(4)))
-				.andExpect(jsonPath("$.content[1].correlationId", is("filter")))
-
-				.andExpect(jsonPath("$.content[2].auditRecordId", is(6)))
-				.andExpect(jsonPath("$.content[2].correlationId", is("log")))
-
-				.andExpect(jsonPath("$.content[3].auditRecordId", is(8)))
-				.andExpect(jsonPath("$.content[3].correlationId", is("timestamp")));
-	}
-
-	@Test
-	public void testRetrieveDeletedAppsAuditData() throws Exception {
-		mockMvc.perform(get("/audit-records").accept(MediaType.APPLICATION_JSON))
-				.andDo(print())
-				.andExpect(status().isOk())
-				.andExpect(jsonPath("$.content.*", hasSize(9)));
-
-		appRegistryService.delete("filter", ApplicationType.processor, "1.0.0.BUILD-SNAPSHOT");
-
-		mockMvc.perform(
-				get("/audit-records?operations=APP_REGISTRATION&actions=DELETE").accept(MediaType.APPLICATION_JSON))
-				.andDo(print())
-				.andExpect(status().isOk())
-				.andExpect(jsonPath("$.content.*", hasSize(1)))
-
-				.andExpect(jsonPath("$.content[0].auditRecordId", is(14)))
-				.andExpect(jsonPath("$.content[0].correlationId", is("filter")));
-	}
-
-	@Test
-	public void testRetrieveUpdatedAppsAuditData() throws Exception {
-		mockMvc.perform(get("/audit-records?operations=APP_REGISTRATION").accept(MediaType.APPLICATION_JSON))
-				.andDo(print())
-				.andExpect(status().isOk())
-				.andExpect(jsonPath("$.content.*", hasSize(4)));
-
-		AppRegistration filter = appRegistryService.find("filter", ApplicationType.processor, "1.0.0.BUILD-SNAPSHOT");
-		appRegistryService.save(filter);
-
-		mockMvc.perform(
-				get("/audit-records?operations=APP_REGISTRATION&actions=UPDATE").accept(MediaType.APPLICATION_JSON))
-				.andDo(print())
-				.andExpect(status().isOk())
-				.andExpect(jsonPath("$.content.*", hasSize(1)))
-
-				.andExpect(jsonPath("$.content[0].auditRecordId", is(14)))
-				.andExpect(jsonPath("$.content[0].correlationId", is("filter")));
->>>>>>> 61508ea9
-	}
+
+    @Test
+    public void testRetrieveAuditRecordsFromNullToGivenDate() throws Exception {
+        ZonedDateTime time = betweenDate.withZoneSameInstant(ZoneOffset.of("+01:00"));
+        String toDate = time.toString();
+
+        mockMvc.perform(get("/audit-records?toDate=" + toDate).accept(MediaType.APPLICATION_JSON))
+                .andDo(print())
+                .andExpect(status().isOk())
+                .andExpect(jsonPath("$.content.*", hasSize(6)))
+
+                .andExpect(jsonPath("$.content[4].auditRecordId", is(9)))
+                .andExpect(jsonPath("$.content[4].correlationId", is("myStream")))
+                .andExpect(jsonPath("$.content[4].auditAction", is("CREATE")))
+
+                .andExpect(jsonPath("$.content[5].auditRecordId", is(10)))
+                .andExpect(jsonPath("$.content[5].correlationId", is("myStream1")))
+                .andExpect(jsonPath("$.content[5].auditAction", is("CREATE")));
+    }
+
+    @Test
+    public void testRetrieveAuditRecordsFromGivenDateToNull() throws Exception {
+        ZonedDateTime betweenTime = endDate.withZoneSameInstant(ZoneOffset.of("+01:00"));
+        String fromDate = betweenTime.toString();
+
+        mockMvc.perform(get("/audit-records?fromDate=" + fromDate).accept(MediaType.APPLICATION_JSON))
+                .andDo(print())
+                .andExpect(status().isOk())
+                .andExpect(jsonPath("$.content.*", hasSize(2)))
+
+                .andExpect(jsonPath("$.content[0].auditRecordId", is(12)))
+                .andExpect(jsonPath("$.content[0].correlationId", is("myStream")))
+                .andExpect(jsonPath("$.content[0].auditAction", is("UNDEPLOY")))
+
+                .andExpect(jsonPath("$.content[1].auditRecordId", is(13)))
+                .andExpect(jsonPath("$.content[1].correlationId", is("myStream")))
+                .andExpect(jsonPath("$.content[1].auditAction", is("DELETE")));
+    }
+
+    @Test
+    public void testRetrieveAuditRecordsBetweenTwoGivenDate() throws Exception {
+        ZonedDateTime betweenTime = betweenDate.withZoneSameInstant(ZoneOffset.of("+01:00"));
+        String fromDate = betweenTime.toString();
+
+        ZonedDateTime endTime = endDate.withZoneSameInstant(ZoneOffset.of("+01:00"));
+        String toDate = endTime.toString();
+
+        mockMvc.perform(get("/audit-records?fromDate=" + fromDate + "&toDate=" + toDate)
+                .accept(MediaType.APPLICATION_JSON))
+                .andDo(print())
+                .andExpect(status().isOk())
+                .andExpect(jsonPath("$.content.*", hasSize(1)))
+
+                .andExpect(jsonPath("$.content[0].auditRecordId", is(11)))
+                .andExpect(jsonPath("$.content[0].correlationId", is("myStream2")))
+                .andExpect(jsonPath("$.content[0].auditAction", is("CREATE")));
+    }
+
+    @Test
+    public void testRetrieveAuditRecordsBetweenTwoNullDate() throws Exception {
+        mockMvc.perform(get("/audit-records").accept(MediaType.APPLICATION_JSON))
+                .andDo(print())
+                .andExpect(status().isOk())
+                .andExpect(jsonPath("$.content.*", hasSize(9)))
+                .andExpect(jsonPath("$.content[4].auditRecordId", is(9)))
+                .andExpect(jsonPath("$.content[4].correlationId", is("myStream")))
+                .andExpect(jsonPath("$.content[4].auditAction", is("CREATE")));
+    }
+
+    @Test
+    public void testRetrieveAuditRecordById() throws Exception {
+        mockMvc.perform(get("/audit-records/13").accept(MediaType.APPLICATION_JSON))
+                .andDo(print())
+                .andExpect(status().isOk())
+                .andExpect(jsonPath("$.auditRecordId", is(13)))
+                .andExpect(jsonPath("$.correlationId", is("myStream")))
+                .andExpect(jsonPath("$.auditAction", is("DELETE")));
+    }
+
+    @Test
+    public void testRetrieveStreamAndTaskRecords() throws Exception {
+        mockMvc.perform(get("/audit-records?operations=STREAM,TASK").accept(MediaType.APPLICATION_JSON))
+                .andDo(print())
+                .andExpect(status().isOk())
+                .andExpect(jsonPath("$.content.*", hasSize(5)));
+    }
+
+    @Test
+    public void testRetrieveDeletedAndUndeployedStreamsAndTasks() throws Exception {
+        mockMvc.perform(get("/audit-records?operations=STREAM,TASK&actions=DELETE,UNDEPLOY").accept(MediaType.APPLICATION_JSON))
+                .andDo(print())
+                .andExpect(status().isOk())
+                .andExpect(jsonPath("$.content.*", hasSize(2)))
+
+                .andExpect(jsonPath("$.content[0].auditRecordId", is(12)))
+                .andExpect(jsonPath("$.content[0].correlationId", is("myStream")))
+                .andExpect(jsonPath("$.content[0].auditAction", is("UNDEPLOY")))
+                .andExpect(jsonPath("$.content[0].auditOperation", is("STREAM")))
+
+                .andExpect(jsonPath("$.content[1].auditRecordId", is(13)))
+                .andExpect(jsonPath("$.content[1].correlationId", is("myStream")))
+                .andExpect(jsonPath("$.content[1].auditAction", is("DELETE")))
+                .andExpect(jsonPath("$.content[1].auditOperation", is("STREAM")));
+
+    }
+
+    @Test
+    public void testRetrieveDataByOperationsAndActionsAndDate() throws Exception {
+        ZonedDateTime startTime = startDate.withZoneSameInstant(ZoneOffset.of("+01:00"));
+        String fromDate = startTime.toString();
+
+        ZonedDateTime betweenTime = betweenDate.withZoneSameInstant(ZoneOffset.of("+01:00"));
+        String toDate = betweenTime.toString();
+
+        mockMvc.perform(get("/audit-records?fromDate=" + fromDate + "&toDate=" + toDate+"&actions=CREATE&operations=STREAM")
+                .accept(MediaType.APPLICATION_JSON))
+                .andDo(print())
+                .andExpect(status().isOk())
+                .andExpect(jsonPath("$.content.*", hasSize(2)))
+
+                .andExpect(jsonPath("$.content[0].auditRecordId", is(9)))
+                .andExpect(jsonPath("$.content[0].correlationId", is("myStream")))
+                .andExpect(jsonPath("$.content[0].auditAction", is("CREATE")))
+                .andExpect(jsonPath("$.content[0].auditOperation", is("STREAM")))
+
+                .andExpect(jsonPath("$.content[1].auditRecordId", is(10)))
+                .andExpect(jsonPath("$.content[1].correlationId", is("myStream1")))
+                .andExpect(jsonPath("$.content[1].auditAction", is("CREATE")))
+                .andExpect(jsonPath("$.content[1].auditOperation", is("STREAM")));
+    }
+
+    @Test
+    public void testRetrieveRegisteredAppsAuditData() throws Exception {
+        mockMvc.perform(
+                get("/audit-records?operations=APP_REGISTRATION&actions=CREATE").accept(MediaType.APPLICATION_JSON))
+                .andDo(print())
+                .andExpect(status().isOk())
+                .andExpect(jsonPath("$.content.*", hasSize(4)))
+
+                .andExpect(jsonPath("$.content[0].auditRecordId", is(2)))
+                .andExpect(jsonPath("$.content[0].correlationId", is("time")))
+
+                .andExpect(jsonPath("$.content[1].auditRecordId", is(4)))
+                .andExpect(jsonPath("$.content[1].correlationId", is("filter")))
+
+                .andExpect(jsonPath("$.content[2].auditRecordId", is(6)))
+                .andExpect(jsonPath("$.content[2].correlationId", is("log")))
+
+                .andExpect(jsonPath("$.content[3].auditRecordId", is(8)))
+                .andExpect(jsonPath("$.content[3].correlationId", is("timestamp")));
+    }
+
+    @Test
+    public void testRetrieveDeletedAppsAuditData() throws Exception {
+        mockMvc.perform(get("/audit-records").accept(MediaType.APPLICATION_JSON))
+                .andDo(print())
+                .andExpect(status().isOk())
+                .andExpect(jsonPath("$.content.*", hasSize(9)));
+
+        appRegistryService.delete("filter", ApplicationType.processor, "1.0.0.BUILD-SNAPSHOT");
+
+        mockMvc.perform(
+                get("/audit-records?operations=APP_REGISTRATION&actions=DELETE").accept(MediaType.APPLICATION_JSON))
+                .andDo(print())
+                .andExpect(status().isOk())
+                .andExpect(jsonPath("$.content.*", hasSize(1)))
+
+                .andExpect(jsonPath("$.content[0].auditRecordId", is(14)))
+                .andExpect(jsonPath("$.content[0].correlationId", is("filter")));
+    }
+
+    @Test
+    public void testRetrieveUpdatedAppsAuditData() throws Exception {
+        mockMvc.perform(get("/audit-records?operations=APP_REGISTRATION").accept(MediaType.APPLICATION_JSON))
+                .andDo(print())
+                .andExpect(status().isOk())
+                .andExpect(jsonPath("$.content.*", hasSize(4)));
+
+        AppRegistration filter = appRegistryService.find("filter", ApplicationType.processor, "1.0.0.BUILD-SNAPSHOT");
+        appRegistryService.save(filter);
+
+        mockMvc.perform(
+                get("/audit-records?operations=APP_REGISTRATION&actions=UPDATE").accept(MediaType.APPLICATION_JSON))
+                .andDo(print())
+                .andExpect(status().isOk())
+                .andExpect(jsonPath("$.content.*", hasSize(1)))
+
+                .andExpect(jsonPath("$.content[0].auditRecordId", is(14)))
+                .andExpect(jsonPath("$.content[0].correlationId", is("filter")));
+    }
+
 
 }