--- conflicted
+++ resolved
@@ -25,10 +25,6 @@
 import java.util.List;
 import java.util.Map;
 
-<<<<<<< HEAD
-import org.junit.jupiter.api.Assertions;
-=======
->>>>>>> 76058d3b
 import org.junit.jupiter.api.BeforeEach;
 import org.junit.jupiter.api.Test;
 
@@ -55,24 +51,15 @@
 			"vcap_services", "url" };
 
 	@BeforeEach
-<<<<<<< HEAD
-	public void before() {
-=======
 	void before() {
->>>>>>> 76058d3b
 		sanitizer = new ArgumentSanitizer();
 	}
 
 	@Test
 	void sanitizeProperties() {
 		for (String key : keys) {
-<<<<<<< HEAD
-			Assertions.assertEquals("--" + key + "=******", sanitizer.sanitize("--" + key + "=foo"));
-			Assertions.assertEquals("******", sanitizer.sanitize(key, "bar"));
-=======
 			assertThat(sanitizer.sanitize("--" + key + "=foo")).isEqualTo("--" + key + "=******");
 			assertThat(sanitizer.sanitize(key, "bar")).isEqualTo("******");
->>>>>>> 76058d3b
 		}
 	}
 
@@ -95,21 +82,6 @@
 		JobParameters sanitizedJobParameters = this.sanitizer.sanitizeJobParameters(jobParameters);
 		for(Map.Entry<String, JobParameter<?>> entry : sanitizedJobParameters.getParameters().entrySet()) {
 			if (entry.getKey().equals("username") || entry.getKey().equals("password")) {
-<<<<<<< HEAD
-				Assertions.assertEquals("******", entry.getValue().getValue());
-			}
-			else if (entry.getKey().equals("name")) {
-				Assertions.assertEquals("baz", entry.getValue().getValue());
-			}
-			else if (entry.getKey().equals("C")) {
-				Assertions.assertEquals(1L, entry.getValue().getValue());
-			}
-			else if (entry.getKey().equals("D")) {
-				Assertions.assertEquals(1D, entry.getValue().getValue());
-			}
-			else if (entry.getKey().equals("E")) {
-				Assertions.assertEquals(testDate, entry.getValue().getValue());
-=======
 				assertThat(entry.getValue().getValue()).isEqualTo("******");
 			}
 			else if (entry.getKey().equals("name")) {
@@ -123,7 +95,6 @@
 			}
 			else if (entry.getKey().equals("E")) {
 				assertThat(entry.getValue().getValue()).isEqualTo(testDate);
->>>>>>> 76058d3b
 			}
 		}
 	}
@@ -131,35 +102,21 @@
 	@Test
 	void sanitizeTaskDefinition() {
 		TaskDefinition taskDefinition = new TaskDefinition("mytask", "task1 --some.password=foobar --another-secret=kenny");
-<<<<<<< HEAD
-		Assertions.assertEquals("task1 --some.password='******' --another-secret='******'", this.sanitizer.sanitizeTaskDsl(taskDefinition));
-=======
 		assertThat(this.sanitizer.sanitizeTaskDsl(taskDefinition)).isEqualTo("task1 --some.password='******' --another-secret='******'");
->>>>>>> 76058d3b
 	}
 
 
 	@Test
 	void sanitizeComposedTaskDefinition() {
 		TaskDefinition taskDefinition = new TaskDefinition("mytask", "task1 --some.password=foobar && task2 --some.password=woof");
-<<<<<<< HEAD
-		Assertions.assertEquals("task1 --some.password='******' && task2 --some.password='******'", this.sanitizer.sanitizeTaskDsl(taskDefinition));
-=======
 		assertThat(this.sanitizer.sanitizeTaskDsl(taskDefinition)).isEqualTo("task1 --some.password='******' && task2 --some.password='******'");
->>>>>>> 76058d3b
 	}
 
 	@Test
 	void sanitizeComposedTaskSplitDefinition() {
 		TaskDefinition taskDefinition = new TaskDefinition(
 				"mytask", "<task1 --some.password=foobar || task2 --some.password=woof> && task3  --some.password=foobar");
-<<<<<<< HEAD
-		Assertions.assertEquals(
-				"<task1 --some.password='******' || task2 --some.password='******'> && task3 --some.password='******'",
-				this.sanitizer.sanitizeTaskDsl(taskDefinition));
-=======
 		assertThat(this.sanitizer.sanitizeTaskDsl(taskDefinition)).isEqualTo("<task1 --some.password='******' || task2 --some.password='******'> && task3 --some.password='******'");
->>>>>>> 76058d3b
 	}
 
 	@Test
@@ -172,19 +129,11 @@
 
 		final List<String> sanitizedArguments = sanitizer.sanitizeArguments(arguments);
 
-<<<<<<< HEAD
-		Assertions.assertEquals(keys.length, sanitizedArguments.size());
-
-		int order = 0;
-		for(String sanitizedString : sanitizedArguments) {
-			Assertions.assertEquals("--" + keys[order] + "=******", sanitizedString);
-=======
 		assertThat(sanitizedArguments).hasSize(keys.length);
 
 		int order = 0;
 		for(String sanitizedString : sanitizedArguments) {
 			assertThat(sanitizedString).isEqualTo("--" + keys[order] + "=******");
->>>>>>> 76058d3b
 			order++;
 		}
 	}
@@ -197,28 +146,16 @@
 
 		final List<String> sanitizedArguments = sanitizer.sanitizeArguments(arguments);
 
-<<<<<<< HEAD
-		Assertions.assertEquals(1, sanitizedArguments.size());
-		Assertions.assertEquals(sanitizedArguments.get(0), "");
-=======
 		assertThat(sanitizedArguments).hasSize(1);
 		assertThat(sanitizedArguments.get(0)).isEmpty();
->>>>>>> 76058d3b
 	}
 
 
 	@Test
-<<<<<<< HEAD
-	public void testMultipartProperty() {
-		Assertions.assertEquals("--password=******", sanitizer.sanitize("--password=boza"));
-		Assertions.assertEquals("--one.two.password=******", sanitizer.sanitize("--one.two.password=boza"));
-		Assertions.assertEquals("--one_two_password=******", sanitizer.sanitize("--one_two_password=boza"));
-=======
 	void multipartProperty() {
 		assertThat(sanitizer.sanitize("--password=boza")).isEqualTo("--password=******");
 		assertThat(sanitizer.sanitize("--one.two.password=boza")).isEqualTo("--one.two.password=******");
 		assertThat(sanitizer.sanitize("--one_two_password=boza")).isEqualTo("--one_two_password=******");
->>>>>>> 76058d3b
 	}
 	private String loadStringFromResource(String uri) throws IOException {
 		Resource resource = new DefaultResourceLoader().getResource(uri);
@@ -233,13 +170,8 @@
 		String output = sanitizer.sanitizeJsonOrYamlString(input);
 		System.out.println("Read:" + input);
 		System.out.println("Sanitized:" + output);
-<<<<<<< HEAD
-		Assertions.assertTrue(output.contains("*****"));
-		Assertions.assertFalse(output.contains("54321"));
-=======
 		assertThat(output).contains("*****");
 		assertThat(output).doesNotContain("54321");
->>>>>>> 76058d3b
 
 	}
 
@@ -249,13 +181,8 @@
 		String output = sanitizer.sanitizeJsonOrYamlString(input);
 		System.out.println("Read:" + input);
 		System.out.println("Sanitized:" + output);
-<<<<<<< HEAD
-		Assertions.assertTrue(output.contains("*****"));
-		Assertions.assertFalse(output.contains("54321"));
-=======
 		assertThat(output).contains("*****");
 		assertThat(output).doesNotContain("54321");
->>>>>>> 76058d3b
 	}
 
 }