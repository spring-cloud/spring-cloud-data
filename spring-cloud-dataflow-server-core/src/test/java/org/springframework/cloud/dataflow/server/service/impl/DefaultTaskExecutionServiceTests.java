--- conflicted
+++ resolved
@@ -1285,12 +1285,8 @@
 			"spring.cloud.dataflow.applicationProperties.stream.globalstreamkey=nothere"
 	})
 	@AutoConfigureTestDatabase(replace = Replace.ANY)
-<<<<<<< HEAD
-	public static class ComposedTaskTests extends DefaultTaskExecutionServiceTests {
-=======
 	@Nested
 	class ComposedTaskTests extends DefaultTaskExecutionServiceTests {
->>>>>>> 76058d3b
 
 		@Autowired
 		TaskRepository taskRepository;
