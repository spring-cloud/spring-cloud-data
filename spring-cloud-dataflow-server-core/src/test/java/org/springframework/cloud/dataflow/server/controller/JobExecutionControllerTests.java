/*
 * Copyright 2016-2023 the original author or authors.
 *
 * Licensed under the Apache License, Version 2.0 (the "License");
 * you may not use this file except in compliance with the License.
 * You may obtain a copy of the License at
 *
 *      https://www.apache.org/licenses/LICENSE-2.0
 *
 * Unless required by applicable law or agreed to in writing, software
 * distributed under the License is distributed on an "AS IS" BASIS,
 * WITHOUT WARRANTIES OR CONDITIONS OF ANY KIND, either express or implied.
 * See the License for the specific language governing permissions and
 * limitations under the License.
 */

package org.springframework.cloud.dataflow.server.controller;

import java.time.LocalDateTime;

import org.hamcrest.Matchers;
import org.junit.jupiter.api.BeforeEach;
<<<<<<< HEAD
=======
import org.junit.jupiter.api.Disabled;
>>>>>>> 76058d3b
import org.junit.jupiter.api.Test;

import org.springframework.batch.core.BatchStatus;
import org.springframework.batch.core.JobExecution;
import org.springframework.batch.core.JobParameters;
import org.springframework.batch.core.repository.JobExecutionAlreadyRunningException;
import org.springframework.batch.core.repository.JobInstanceAlreadyCompleteException;
import org.springframework.batch.core.repository.JobRepository;
import org.springframework.batch.core.repository.JobRestartException;
import org.springframework.beans.factory.annotation.Autowired;
import org.springframework.boot.autoconfigure.batch.BatchProperties;
import org.springframework.boot.autoconfigure.context.PropertyPlaceholderAutoConfiguration;
import org.springframework.boot.context.properties.EnableConfigurationProperties;
import org.springframework.boot.test.autoconfigure.jdbc.AutoConfigureTestDatabase;
import org.springframework.boot.test.autoconfigure.jdbc.AutoConfigureTestDatabase.Replace;
import org.springframework.boot.test.context.SpringBootTest;
import org.springframework.cloud.dataflow.server.task.TaskDefinitionReader;
import org.springframework.cloud.dataflow.server.config.apps.CommonApplicationProperties;
import org.springframework.cloud.dataflow.server.configuration.JobDependencies;
import org.springframework.cloud.task.batch.listener.TaskBatchDao;
import org.springframework.cloud.task.repository.dao.TaskExecutionDao;
import org.springframework.http.MediaType;
import org.springframework.test.annotation.DirtiesContext;
import org.springframework.test.web.servlet.MockMvc;
import org.springframework.test.web.servlet.MvcResult;
import org.springframework.test.web.servlet.request.MockHttpServletRequestBuilder;
import org.springframework.web.context.WebApplicationContext;
import org.springframework.web.servlet.mvc.method.annotation.RequestMappingHandlerAdapter;

import static org.assertj.core.api.Assertions.assertThat;
import static org.assertj.core.api.Assertions.assertThatIllegalArgumentException;
import static org.hamcrest.Matchers.containsInRelativeOrder;
import static org.hamcrest.Matchers.hasSize;
import static org.hamcrest.Matchers.is;
import static org.springframework.test.web.servlet.request.MockMvcRequestBuilders.get;
import static org.springframework.test.web.servlet.request.MockMvcRequestBuilders.put;
import static org.springframework.test.web.servlet.result.MockMvcResultHandlers.print;
import static org.springframework.test.web.servlet.result.MockMvcResultMatchers.jsonPath;
import static org.springframework.test.web.servlet.result.MockMvcResultMatchers.status;

/**
 * @author Glenn Renfro
 * @author Gunnar Hillert
 * @author Corneil du Plessis
 */
@SpringBootTest(classes = {JobDependencies.class,
		PropertyPlaceholderAutoConfiguration.class, BatchProperties.class})
@EnableConfigurationProperties({CommonApplicationProperties.class})
@DirtiesContext(classMode = DirtiesContext.ClassMode.BEFORE_EACH_TEST_METHOD)
@AutoConfigureTestDatabase(replace = Replace.ANY)
class JobExecutionControllerTests {

	@Autowired
	TaskExecutionDao taskExecutionDao;

	@Autowired
	JobRepository jobRepository;

	@Autowired
	TaskBatchDao taskBatchDao;

	private MockMvc mockMvc;

	@Autowired
	WebApplicationContext wac;

	@Autowired
	RequestMappingHandlerAdapter adapter;

	@Autowired
	TaskDefinitionReader taskDefinitionReader;

	@BeforeEach
<<<<<<< HEAD
	public void setupMockMVC() {
=======
	void setupMockMVC() throws JobInstanceAlreadyCompleteException, JobExecutionAlreadyRunningException, JobRestartException {
>>>>>>> 76058d3b
		this.mockMvc = JobExecutionUtils.createBaseJobExecutionMockMvc(
				jobRepository,
				taskBatchDao,
				taskExecutionDao,
				taskDefinitionReader,
				wac,
				adapter
		);
	}

	@Test
	void jobExecutionControllerConstructorMissingRepository() {
		assertThatIllegalArgumentException().isThrownBy(() ->new JobExecutionController(null));
	}

	@Test
	void getExecutionNotFound() throws Exception {
		mockMvc.perform(get("/jobs/executions/1345345345345").accept(MediaType.APPLICATION_JSON))
				.andExpect(status().isNotFound());
	}

	@Test
	void stopNonExistingJobExecution() throws Exception {
		mockMvc.perform(put("/jobs/executions/1345345345345").accept(MediaType.APPLICATION_JSON).param("stop", "true"))
				.andExpect(status().isNotFound());
	}

	@Test
	void restartNonExistingJobExecution() throws Exception {
		mockMvc.perform(
						put("/jobs/executions/1345345345345").accept(MediaType.APPLICATION_JSON).param("restart", "true"))
				.andExpect(status().isNotFound());
	}

	@Test
	void restartCompletedJobExecution() throws Exception {
		mockMvc.perform(put("/jobs/executions/5").accept(MediaType.APPLICATION_JSON).param("restart", "true"))
				.andExpect(status().isUnprocessableEntity());
	}

	@Test
	void stopStartedJobExecution() throws Exception {
		mockMvc.perform(put("/jobs/executions/6").accept(MediaType.APPLICATION_JSON).param("stop", "true"))
				.andExpect(status().isOk());
	}

	//TODO: Boot3x followup
	@Disabled("TODO: Boot3x followup We need to investigate why SimpleJobService uses JSR-352 for the getJobNames")
	@Test
<<<<<<< HEAD
	public void testStopStartedJobExecutionWithInvalidSchema() throws Exception {
		mockMvc.perform(put("/jobs/executions/6").accept(MediaType.APPLICATION_JSON)
						.param("stop", "true")
						.queryParam("schemaTarget", "foo"))
				.andExpect(status().is4xxClientError());
	}


	@Test
	public void testStopStartedJobExecutionTwice() throws Exception {
=======
	void stopStartedJobExecutionTwice() throws Exception {
>>>>>>> 76058d3b
		mockMvc.perform(put("/jobs/executions/6").accept(MediaType.APPLICATION_JSON).param("stop", "true"))
				.andExpect(status().isOk());
		final JobExecution jobExecution = jobRepository.getLastJobExecution(JobExecutionUtils.JOB_NAME_STARTED,
				new JobParameters());
		assertThat(jobExecution).isNotNull();
		assertThat(jobExecution.getId()).isEqualTo(Long.valueOf(6));
		assertThat(jobExecution.getStatus()).isEqualTo(BatchStatus.STOPPING);

		mockMvc.perform(put("/jobs/executions/6").accept(MediaType.APPLICATION_JSON).param("stop", "true"))
				.andExpect(status().isOk());
	}

	@Test
	void stopStoppedJobExecution() throws Exception {
		mockMvc.perform(put("/jobs/executions/7").accept(MediaType.APPLICATION_JSON).param("stop", "true"))
				.andExpect(status().isUnprocessableEntity());
		final JobExecution jobExecution = jobRepository.getLastJobExecution(JobExecutionUtils.JOB_NAME_STOPPED,
				new JobParameters());
		assertThat(jobExecution).isNotNull();
		assertThat(jobExecution.getId()).isEqualTo(Long.valueOf(7));
		assertThat(jobExecution.getStatus()).isEqualTo(BatchStatus.STOPPED);

	}

	@Test
	void getExecution() throws Exception {
		mockMvc.perform(get("/jobs/executions/1").accept(MediaType.APPLICATION_JSON))
				.andExpect(status().isOk())
				.andExpect(jsonPath("$.executionId", is(1)))
				.andExpect(jsonPath("$.jobExecution.stepExecutions", hasSize(1)));
	}

	@Test
	void getExecutionWithJobProperties() throws Exception {
		MvcResult result = mockMvc.perform(get("/jobs/executions/10").accept(MediaType.APPLICATION_JSON))
			.andExpect(status().isOk())
			.andExpect(jsonPath("$.executionId", is(10)))
			.andExpect(jsonPath("$.jobExecution.jobParameters.parameters", Matchers.hasKey(("javaUtilDate"))))
			.andExpect(jsonPath("$.jobExecution.stepExecutions", hasSize(1))).andReturn();
		assertThat(result.getResponse().getContentAsString()).contains("\"identifying\":true");
		assertThat(result.getResponse().getContentAsString()).contains("\"type\":\"java.lang.String\"");
	}

	@Test
	void getExecutionWithJobPropertiesOverrideJobParam() throws Exception {
		MvcResult result = mockMvc.perform(get("/jobs/executions/10?useJsonJobParameters=true").accept(MediaType.APPLICATION_JSON))
			.andExpect(status().isOk())
			.andExpect(jsonPath("$.executionId", is(10)))
			.andExpect(jsonPath("$.jobExecution.jobParameters.parameters", Matchers.hasKey(("javaUtilDate"))))
			.andExpect(jsonPath("$.jobExecution.stepExecutions", hasSize(1))).andReturn();
		assertThat(result.getResponse().getContentAsString()).contains("\"identifying\":true", "\"type\":\"java.lang.String\"");
	}

	@Test
	void getAllExecutionsFailed() throws Exception {
		createDirtyJob();
		// expecting to ignore dirty job
<<<<<<< HEAD
		mockMvc.perform(get("/jobs/executions/").accept(MediaType.APPLICATION_JSON))
				.andExpect(status().isOk())
				.andExpect(jsonPath("$._embedded.jobExecutionResourceList", hasSize(10)));
	}

	@Test
	public void testGetAllExecutions() throws Exception {
		mockMvc.perform(get("/jobs/executions/").accept(MediaType.APPLICATION_JSON))
=======
		mockMvc.perform(get("/jobs/executions").accept(MediaType.APPLICATION_JSON))
			.andExpect(status().isNotFound());
	}

	@Test
	void getAllExecutions() throws Exception {
		mockMvc.perform(get("/jobs/executions").accept(MediaType.APPLICATION_JSON))
				.andDo(print())
>>>>>>> 76058d3b
				.andExpect(status().isOk())
				.andExpect(jsonPath("$._embedded.jobExecutionResourceList", hasSize(10)))
				.andExpect(jsonPath("$._embedded.jobExecutionResourceList[*].executionId", containsInRelativeOrder(10, 9, 8, 7, 6, 5, 4, 3, 2, 1)));
	}

	//TODO: Boot3x followup
	@Disabled("TODO: Boot3x followup Until we implement the paging capabilities this tests is disabled.")
	@Test
	void getAllExecutionsPageOffsetLargerThanIntMaxValue() throws Exception {
		verify5XXErrorIsThrownForPageOffsetError(get("/jobs/executions"));
		verifyBorderCaseForMaxInt(get("/jobs/executions"));
	}

	@Test
	void getExecutionsByName() throws Exception {
		mockMvc.perform(get("/jobs/executions").param("name", JobExecutionUtils.JOB_NAME_ORIG)
						.accept(MediaType.APPLICATION_JSON))
				.andExpect(status().isOk())
				.andExpect(
						jsonPath("$._embedded.jobExecutionResourceList[0].jobExecution.jobInstance.jobName", is(JobExecutionUtils.JOB_NAME_ORIG)))
				.andExpect(jsonPath("$._embedded.jobExecutionResourceList", hasSize(1)));
	}

	//TODO: Boot3x followup
	@Disabled("TODO: Boot3x followup Until we implement the paging capabilities this tests is disabled.")
	@Test
	void getExecutionsByNamePageOffsetLargerThanIntMaxValue() throws Exception {
		verify5XXErrorIsThrownForPageOffsetError(
				get("/jobs/executions").param("name", JobExecutionUtils.JOB_NAME_ORIG));
		verifyBorderCaseForMaxInt(get("/jobs/executions").param("name", JobExecutionUtils.JOB_NAME_ORIG));
	}

	@Test
	void getExecutionsByNameMultipleResult() throws Exception {
		mockMvc.perform(get("/jobs/executions").param("name", JobExecutionUtils.JOB_NAME_FOOBAR)
						.accept(MediaType.APPLICATION_JSON))
				.andExpect(status().isOk())
				.andExpect(jsonPath("$._embedded.jobExecutionResourceList[0].jobExecution.jobInstance.jobName",
						is(JobExecutionUtils.JOB_NAME_FOOBAR)))
				.andExpect(jsonPath("$._embedded.jobExecutionResourceList[1].jobExecution.jobInstance.jobName",
						is(JobExecutionUtils.JOB_NAME_FOOBAR)))
				.andExpect(jsonPath("$._embedded.jobExecutionResourceList", hasSize(2)));
	}

	@Test
	void filteringByStatusAndNameEmptyNameAndStatusGiven() throws Exception {
		mockMvc.perform(get("/jobs/executions")
						.param("name", "")
						.param("status", "FAILED")
						.accept(MediaType.APPLICATION_JSON))
				.andExpect(status().isOk())
				.andExpect(jsonPath("$._embedded.jobExecutionResourceList[0].jobExecution.jobInstance.jobName",
						is(JobExecutionUtils.JOB_NAME_FAILED2)))
				.andExpect(jsonPath("$._embedded.jobExecutionResourceList[1].jobExecution.jobInstance.jobName",
						is(JobExecutionUtils.JOB_NAME_FAILED1)))
				.andExpect(jsonPath("$._embedded.jobExecutionResourceList", hasSize(2)));
	}

	@Test
	void filteringByUnknownStatus() throws Exception {
		mockMvc.perform(get("/jobs/executions")
						.param("status", "UNKNOWN")
						.accept(MediaType.APPLICATION_JSON))
				.andExpect(status().isOk())
				.andExpect(jsonPath("$._embedded.jobExecutionResourceList", hasSize(3)));
	}

	@Test
	void filteringByStatusAndNameNameAndStatusGiven() throws Exception {
		mockMvc.perform(get("/jobs/executions")
						.param("name", JobExecutionUtils.BASE_JOB_NAME + "%")
						.param("status", "COMPLETED")
						.accept(MediaType.APPLICATION_JSON))
				.andExpect(status().isOk())
				.andExpect(jsonPath("$._embedded.jobExecutionResourceList[0].jobExecution.jobInstance.jobName",
						is(JobExecutionUtils.JOB_NAME_COMPLETED)))
				.andExpect(jsonPath("$._embedded.jobExecutionResourceList", hasSize(3)));
	}

	@Test
<<<<<<< HEAD
	public void testGetExecutionsByNameNotFound() throws Exception {
		mockMvc.perform(get("/jobs/executions/").param("name", "BAZ").accept(MediaType.APPLICATION_JSON))
=======
	void getExecutionsByNameNotFound() throws Exception {
		mockMvc.perform(get("/jobs/executions").param("name", "BAZ").accept(MediaType.APPLICATION_JSON))
				.andDo(print())
>>>>>>> 76058d3b
				.andExpect(status().isNotFound());
	}

	@Test
	void wildcardMatchMultipleResult() throws Exception {
		mockMvc.perform(get("/jobs/executions")
						.param("name", JobExecutionUtils.BASE_JOB_NAME + "_FOO_ST%").accept(MediaType.APPLICATION_JSON))
				.andExpect(status().isOk())
				.andExpect(jsonPath("$._embedded.jobExecutionResourceList[0].jobExecution.jobInstance.jobName",
						is(JobExecutionUtils.JOB_NAME_STOPPED)))
				.andExpect(jsonPath("$._embedded.jobExecutionResourceList[1].jobExecution.jobInstance.jobName",
						is(JobExecutionUtils.JOB_NAME_STARTED)))
				.andExpect(jsonPath("$._embedded.jobExecutionResourceList", hasSize(2)));
	}

	@Test
	void wildcardMatchSingleResult() throws Exception {
		mockMvc.perform(get("/jobs/executions")
						.param("name", "m_Job_ORIG").accept(MediaType.APPLICATION_JSON))
				.andExpect(status().isOk())
				.andExpect(jsonPath("$._embedded.jobExecutionResourceList", hasSize(1)))
				.andExpect(
						jsonPath("$._embedded.jobExecutionResourceList[0].jobExecution.jobInstance.jobName", is(JobExecutionUtils.JOB_NAME_ORIG))
				);
	}

	private void createDirtyJob() throws JobInstanceAlreadyCompleteException, JobExecutionAlreadyRunningException, JobRestartException {
		JobExecution jobExecution = jobRepository.createJobExecution(
			JobExecutionUtils.BASE_JOB_NAME + "_NO_TASK", new JobParameters());
		jobExecution.setStatus(BatchStatus.STOPPED);
		jobExecution.setEndTime(LocalDateTime.now());
		jobRepository.update(jobExecution);
	}

	private void verify5XXErrorIsThrownForPageOffsetError(MockHttpServletRequestBuilder builder) throws Exception {
		mockMvc.perform(builder.param("page", String.valueOf(Integer.MAX_VALUE))
						.accept(MediaType.APPLICATION_JSON))
				.andExpect(status().is4xxClientError())
				.andReturn().getResponse().getContentAsString()
				.contains("OffsetOutOfBoundsException");
	}

	private void verifyBorderCaseForMaxInt(MockHttpServletRequestBuilder builder) throws Exception {
		mockMvc.perform(builder.param("page", String.valueOf(Integer.MAX_VALUE - 1))
				.param("size", "1")
				.accept(MediaType.APPLICATION_JSON))
				.andExpect(status().isOk());
	}
}<|MERGE_RESOLUTION|>--- conflicted
+++ resolved
@@ -20,10 +20,7 @@
 
 import org.hamcrest.Matchers;
 import org.junit.jupiter.api.BeforeEach;
-<<<<<<< HEAD
-=======
 import org.junit.jupiter.api.Disabled;
->>>>>>> 76058d3b
 import org.junit.jupiter.api.Test;
 
 import org.springframework.batch.core.BatchStatus;
@@ -97,11 +94,7 @@
 	TaskDefinitionReader taskDefinitionReader;
 
 	@BeforeEach
-<<<<<<< HEAD
-	public void setupMockMVC() {
-=======
 	void setupMockMVC() throws JobInstanceAlreadyCompleteException, JobExecutionAlreadyRunningException, JobRestartException {
->>>>>>> 76058d3b
 		this.mockMvc = JobExecutionUtils.createBaseJobExecutionMockMvc(
 				jobRepository,
 				taskBatchDao,
@@ -151,20 +144,7 @@
 	//TODO: Boot3x followup
 	@Disabled("TODO: Boot3x followup We need to investigate why SimpleJobService uses JSR-352 for the getJobNames")
 	@Test
-<<<<<<< HEAD
-	public void testStopStartedJobExecutionWithInvalidSchema() throws Exception {
-		mockMvc.perform(put("/jobs/executions/6").accept(MediaType.APPLICATION_JSON)
-						.param("stop", "true")
-						.queryParam("schemaTarget", "foo"))
-				.andExpect(status().is4xxClientError());
-	}
-
-
-	@Test
-	public void testStopStartedJobExecutionTwice() throws Exception {
-=======
 	void stopStartedJobExecutionTwice() throws Exception {
->>>>>>> 76058d3b
 		mockMvc.perform(put("/jobs/executions/6").accept(MediaType.APPLICATION_JSON).param("stop", "true"))
 				.andExpect(status().isOk());
 		final JobExecution jobExecution = jobRepository.getLastJobExecution(JobExecutionUtils.JOB_NAME_STARTED,
@@ -222,16 +202,6 @@
 	void getAllExecutionsFailed() throws Exception {
 		createDirtyJob();
 		// expecting to ignore dirty job
-<<<<<<< HEAD
-		mockMvc.perform(get("/jobs/executions/").accept(MediaType.APPLICATION_JSON))
-				.andExpect(status().isOk())
-				.andExpect(jsonPath("$._embedded.jobExecutionResourceList", hasSize(10)));
-	}
-
-	@Test
-	public void testGetAllExecutions() throws Exception {
-		mockMvc.perform(get("/jobs/executions/").accept(MediaType.APPLICATION_JSON))
-=======
 		mockMvc.perform(get("/jobs/executions").accept(MediaType.APPLICATION_JSON))
 			.andExpect(status().isNotFound());
 	}
@@ -240,7 +210,6 @@
 	void getAllExecutions() throws Exception {
 		mockMvc.perform(get("/jobs/executions").accept(MediaType.APPLICATION_JSON))
 				.andDo(print())
->>>>>>> 76058d3b
 				.andExpect(status().isOk())
 				.andExpect(jsonPath("$._embedded.jobExecutionResourceList", hasSize(10)))
 				.andExpect(jsonPath("$._embedded.jobExecutionResourceList[*].executionId", containsInRelativeOrder(10, 9, 8, 7, 6, 5, 4, 3, 2, 1)));
@@ -321,14 +290,9 @@
 	}
 
 	@Test
-<<<<<<< HEAD
-	public void testGetExecutionsByNameNotFound() throws Exception {
-		mockMvc.perform(get("/jobs/executions/").param("name", "BAZ").accept(MediaType.APPLICATION_JSON))
-=======
 	void getExecutionsByNameNotFound() throws Exception {
 		mockMvc.perform(get("/jobs/executions").param("name", "BAZ").accept(MediaType.APPLICATION_JSON))
 				.andDo(print())
->>>>>>> 76058d3b
 				.andExpect(status().isNotFound());
 	}
 
