--- conflicted
+++ resolved
@@ -137,7 +137,6 @@
 				.andExpect(jsonPath("$.content", hasSize(1)));
 	}
 
-<<<<<<< HEAD
 	@Test
 	public void testGetExecutionsByTaskExecutionId() throws Exception {
 		mockMvc.perform(get("/jobs/thinexecutions/").param("taskExecutionId", "4")
@@ -147,7 +146,4 @@
 				.andExpect(jsonPath("$.content[0].taskExecutionId", is(4)))
 				.andExpect(jsonPath("$.content", hasSize(1)));
 	}
-
-=======
->>>>>>> 64e8918f
 }