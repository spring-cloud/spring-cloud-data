/*
 * Copyright 2016-2019 the original author or authors.
 *
 * Licensed under the Apache License, Version 2.0 (the "License");
 * you may not use this file except in compliance with the License.
 * You may obtain a copy of the License at
 *
 *      https://www.apache.org/licenses/LICENSE-2.0
 *
 * Unless required by applicable law or agreed to in writing, software
 * distributed under the License is distributed on an "AS IS" BASIS,
 * WITHOUT WARRANTIES OR CONDITIONS OF ANY KIND, either express or implied.
 * See the License for the specific language governing permissions and
 * limitations under the License.
 */

package org.springframework.cloud.dataflow.server.configuration;

import java.util.ArrayList;
import java.util.List;
import java.util.Map;

import javax.persistence.EntityManagerFactory;
import javax.sql.DataSource;

import org.springframework.batch.core.configuration.support.MapJobRegistry;
import org.springframework.batch.core.explore.JobExplorer;
import org.springframework.batch.core.explore.support.JobExplorerFactoryBean;
import org.springframework.batch.core.launch.support.SimpleJobLauncher;
import org.springframework.batch.core.repository.dao.AbstractJdbcBatchMetadataDao;
import org.springframework.batch.core.repository.support.JobRepositoryFactoryBean;
import org.springframework.batch.item.database.support.DataFieldMaxValueIncrementerFactory;
import org.springframework.batch.item.database.support.DefaultDataFieldMaxValueIncrementerFactory;
import org.springframework.boot.autoconfigure.ImportAutoConfiguration;
import org.springframework.boot.autoconfigure.batch.BatchDataSourceInitializer;
import org.springframework.boot.autoconfigure.batch.BatchProperties;
import org.springframework.boot.autoconfigure.domain.EntityScan;
import org.springframework.boot.autoconfigure.flyway.FlywayAutoConfiguration;
import org.springframework.boot.autoconfigure.jdbc.DataSourceProperties;
import org.springframework.boot.autoconfigure.orm.jpa.HibernateJpaAutoConfiguration;
import org.springframework.boot.context.properties.EnableConfigurationProperties;
import org.springframework.cloud.dataflow.audit.repository.AuditRecordRepository;
import org.springframework.cloud.dataflow.audit.service.AuditRecordService;
import org.springframework.cloud.dataflow.audit.service.DefaultAuditRecordService;
import org.springframework.cloud.dataflow.configuration.metadata.ApplicationConfigurationMetadataResolver;
import org.springframework.cloud.dataflow.configuration.metadata.BootApplicationConfigurationMetadataResolver;
import org.springframework.cloud.dataflow.core.Launcher;
import org.springframework.cloud.dataflow.core.TaskPlatform;
import org.springframework.cloud.dataflow.registry.repository.AppRegistrationRepository;
import org.springframework.cloud.dataflow.registry.service.AppRegistryService;
import org.springframework.cloud.dataflow.registry.service.DefaultAppRegistryService;
import org.springframework.cloud.dataflow.registry.support.AppResourceCommon;
import org.springframework.cloud.dataflow.server.DockerValidatorProperties;
import org.springframework.cloud.dataflow.server.batch.JobService;
import org.springframework.cloud.dataflow.server.batch.SimpleJobServiceFactoryBean;
import org.springframework.cloud.dataflow.server.config.apps.CommonApplicationProperties;
import org.springframework.cloud.dataflow.server.controller.JobExecutionController;
import org.springframework.cloud.dataflow.server.controller.JobExecutionThinController;
import org.springframework.cloud.dataflow.server.controller.JobInstanceController;
import org.springframework.cloud.dataflow.server.controller.JobStepExecutionController;
import org.springframework.cloud.dataflow.server.controller.JobStepExecutionProgressController;
import org.springframework.cloud.dataflow.server.controller.RestControllerAdvice;
import org.springframework.cloud.dataflow.server.controller.TaskExecutionController;
import org.springframework.cloud.dataflow.server.controller.TaskLogsController;
import org.springframework.cloud.dataflow.server.controller.TaskPlatformController;
import org.springframework.cloud.dataflow.server.job.LauncherRepository;
import org.springframework.cloud.dataflow.server.repository.DataflowJobExecutionDao;
import org.springframework.cloud.dataflow.server.repository.DataflowTaskExecutionDao;
import org.springframework.cloud.dataflow.server.repository.DataflowTaskExecutionMetadataDao;
import org.springframework.cloud.dataflow.server.repository.JdbcDataflowJobExecutionDao;
import org.springframework.cloud.dataflow.server.repository.JdbcDataflowTaskExecutionDao;
import org.springframework.cloud.dataflow.server.repository.JdbcDataflowTaskExecutionMetadataDao;
import org.springframework.cloud.dataflow.server.repository.TaskDefinitionRepository;
import org.springframework.cloud.dataflow.server.repository.TaskDeploymentRepository;
import org.springframework.cloud.dataflow.server.service.SchedulerService;
import org.springframework.cloud.dataflow.server.service.TaskDeleteService;
import org.springframework.cloud.dataflow.server.service.TaskExecutionCreationService;
import org.springframework.cloud.dataflow.server.service.TaskExecutionInfoService;
import org.springframework.cloud.dataflow.server.service.TaskExecutionService;
import org.springframework.cloud.dataflow.server.service.TaskJobService;
import org.springframework.cloud.dataflow.server.service.TaskSaveService;
import org.springframework.cloud.dataflow.server.service.TaskValidationService;
import org.springframework.cloud.dataflow.server.service.impl.DefaultTaskDeleteService;
import org.springframework.cloud.dataflow.server.service.impl.DefaultTaskExecutionInfoService;
import org.springframework.cloud.dataflow.server.service.impl.DefaultTaskExecutionRepositoryService;
import org.springframework.cloud.dataflow.server.service.impl.DefaultTaskExecutionService;
import org.springframework.cloud.dataflow.server.service.impl.DefaultTaskJobService;
import org.springframework.cloud.dataflow.server.service.impl.DefaultTaskSaveService;
import org.springframework.cloud.dataflow.server.service.impl.TaskAppDeploymentRequestCreator;
import org.springframework.cloud.dataflow.server.service.impl.TaskConfigurationProperties;
import org.springframework.cloud.dataflow.server.service.impl.validation.DefaultTaskValidationService;
import org.springframework.cloud.deployer.resource.maven.MavenProperties;
import org.springframework.cloud.deployer.spi.scheduler.ScheduleInfo;
import org.springframework.cloud.deployer.spi.task.TaskLauncher;
import org.springframework.cloud.task.batch.listener.TaskBatchDao;
import org.springframework.cloud.task.batch.listener.support.JdbcTaskBatchDao;
import org.springframework.cloud.task.configuration.TaskProperties;
import org.springframework.cloud.task.repository.TaskExplorer;
import org.springframework.cloud.task.repository.TaskRepository;
import org.springframework.cloud.task.repository.support.DatabaseType;
import org.springframework.cloud.task.repository.support.SimpleTaskExplorer;
import org.springframework.cloud.task.repository.support.SimpleTaskRepository;
import org.springframework.cloud.task.repository.support.TaskExecutionDaoFactoryBean;
import org.springframework.context.annotation.Bean;
import org.springframework.context.annotation.Configuration;
import org.springframework.core.io.DefaultResourceLoader;
import org.springframework.core.io.ResourceLoader;
import org.springframework.data.domain.Page;
import org.springframework.data.domain.Pageable;
import org.springframework.data.jpa.repository.config.EnableJpaAuditing;
import org.springframework.data.jpa.repository.config.EnableJpaRepositories;
import org.springframework.data.map.repository.config.EnableMapRepositories;
import org.springframework.data.web.config.EnableSpringDataWebSupport;
import org.springframework.hateoas.config.EnableHypermediaSupport;
import org.springframework.jdbc.support.MetaDataAccessException;
import org.springframework.orm.jpa.JpaTransactionManager;
import org.springframework.transaction.PlatformTransactionManager;
import org.springframework.transaction.annotation.EnableTransactionManagement;
import org.springframework.web.servlet.config.annotation.EnableWebMvc;

import static org.mockito.Mockito.mock;

/**
 * @author Glenn Renfro
 * @author Gunnar Hillert
 * @author David Turanski
 */
@Configuration
@EnableSpringDataWebSupport
@EnableHypermediaSupport(type = EnableHypermediaSupport.HypermediaType.HAL)
@ImportAutoConfiguration({ HibernateJpaAutoConfiguration.class, FlywayAutoConfiguration.class })
@EnableWebMvc
@EnableTransactionManagement
@EntityScan({
		"org.springframework.cloud.dataflow.server.audit.domain",
		"org.springframework.cloud.dataflow.core"
})
@EnableJpaRepositories(basePackages = {
		"org.springframework.cloud.dataflow.registry.repository",
		"org.springframework.cloud.dataflow.server.repository",
		"org.springframework.cloud.dataflow.audit.repository"
})
@EnableJpaAuditing
@EnableConfigurationProperties({ DockerValidatorProperties.class, TaskConfigurationProperties.class,
		TaskProperties.class })
@EnableMapRepositories(basePackages = "org.springframework.cloud.dataflow.server.job")
public class JobDependencies {

	@Bean
	public AuditRecordService auditRecordService(AuditRecordRepository auditRecordRepository) {
		return new DefaultAuditRecordService(auditRecordRepository);
	}

	@Bean
	public TaskValidationService taskValidationService(AppRegistryService appRegistry,
			DockerValidatorProperties dockerValidatorProperties, TaskDefinitionRepository taskDefinitionRepository,
			TaskConfigurationProperties taskConfigurationProperties) {
		return new DefaultTaskValidationService(appRegistry, dockerValidatorProperties, taskDefinitionRepository,
				taskConfigurationProperties.getComposedTaskRunnerName());
	}

	@Bean
	public ApplicationConfigurationMetadataResolver metadataResolver() {
		return new BootApplicationConfigurationMetadataResolver();
	}

	@Bean
	public JobExecutionController jobExecutionController(TaskJobService repository) {
		return new JobExecutionController(repository);
	}

	@Bean
	public JobExecutionThinController jobExecutionThinController(TaskJobService repository) {
		return new JobExecutionThinController(repository);
	}

	@Bean
	public JobStepExecutionController jobStepExecutionController(JobService jobService) {
		return new JobStepExecutionController(jobService);
	}

	@Bean
	public JobStepExecutionProgressController jobStepExecutionProgressController(JobService jobService) {
		return new JobStepExecutionProgressController(jobService);
	}

	@Bean
	public JobInstanceController jobInstanceController(TaskJobService repository) {
		return new JobInstanceController(repository);
	}

	@Bean
	public TaskExecutionController taskExecutionController(TaskExplorer explorer,
			TaskExecutionService taskExecutionService,
			TaskDefinitionRepository taskDefinitionRepository, TaskExecutionInfoService taskExecutionInfoService,
			TaskDeleteService taskDeleteService) {
		return new TaskExecutionController(explorer, taskExecutionService, taskDefinitionRepository,
				taskExecutionInfoService,
				taskDeleteService);
	}

	@Bean
	public TaskPlatformController taskPlatformController(LauncherRepository launcherRepository) {
		return new TaskPlatformController(launcherRepository);
	}

	@Bean
	public TaskLogsController taskLogsController(TaskExecutionService taskExecutionService) {
		return new TaskLogsController(taskExecutionService);
	}

	@Bean
	public TaskJobService taskJobExecutionRepository(JobService jobService, TaskExplorer taskExplorer,
			TaskDefinitionRepository taskDefinitionRepository, TaskExecutionService taskExecutionService) {
		return new DefaultTaskJobService(jobService, taskExplorer, taskDefinitionRepository, taskExecutionService);
	}

	@Bean
	public TaskDeleteService deleteTaskService(TaskExplorer taskExplorer, LauncherRepository launcherRepository,
			TaskDefinitionRepository taskDefinitionRepository,
			TaskDeploymentRepository taskDeploymentRepository,
			AuditRecordService auditRecordService,
			DataflowTaskExecutionDao dataflowTaskExecutionDao,
			DataflowJobExecutionDao dataflowJobExecutionDao,
			DataflowTaskExecutionMetadataDao dataflowTaskExecutionMetadataDao,
			SchedulerService schedulerService) {

		return new DefaultTaskDeleteService(taskExplorer, launcherRepository, taskDefinitionRepository,
				taskDeploymentRepository,
				auditRecordService, dataflowTaskExecutionDao,
				dataflowJobExecutionDao,
				dataflowTaskExecutionMetadataDao,
				schedulerService);
	}

	@Bean
	public TaskSaveService saveTaskService(TaskDefinitionRepository taskDefinitionRepository,
			AuditRecordService auditRecordService, AppRegistryService registry) {
		return new DefaultTaskSaveService(taskDefinitionRepository, auditRecordService, registry);
	}

	@Bean
	public TaskExecutionCreationService taskExecutionRepositoryService(TaskRepository taskRepository) {
		return new DefaultTaskExecutionRepositoryService(taskRepository);
	}

	@Bean
	TaskAppDeploymentRequestCreator taskAppDeploymentRequestCreator(
			CommonApplicationProperties commonApplicationProperties,
			ApplicationConfigurationMetadataResolver metadataResolver) {
		return new TaskAppDeploymentRequestCreator(commonApplicationProperties,
				metadataResolver, null);
	}

	@Bean
	public DataflowTaskExecutionDao dataflowTaskExecutionDao(DataSource dataSource) {
		return new JdbcDataflowTaskExecutionDao(dataSource, new TaskProperties());
	}

	@Bean
	public TaskExecutionService taskService(LauncherRepository launcherRepository,
			AuditRecordService auditRecordService, TaskRepository taskRepository,
			TaskExecutionInfoService taskExecutionInfoService,
			TaskDeploymentRepository taskDeploymentRepository,
			TaskExecutionCreationService taskExecutionRepositoryService,
			TaskAppDeploymentRequestCreator taskAppDeploymentRequestCreator,
			TaskExplorer taskExplorer, DataflowTaskExecutionDao dataflowTaskExecutionDao,
			DataflowTaskExecutionMetadataDao dataflowTaskExecutionMetadataDao) {
		return new DefaultTaskExecutionService(
				launcherRepository, auditRecordService,
				taskRepository,
				taskExecutionInfoService, taskDeploymentRepository,
				taskExecutionRepositoryService, taskAppDeploymentRequestCreator,
				taskExplorer, dataflowTaskExecutionDao,
				dataflowTaskExecutionMetadataDao);
	}

	@Bean
	public TaskExecutionInfoService taskDefinitionRetriever(AppRegistryService registry,
			TaskExplorer taskExplorer, TaskDefinitionRepository taskDefinitionRepository,
			TaskConfigurationProperties taskConfigurationProperties, LauncherRepository launcherRepository,
			List<TaskPlatform> taskPlatforms) {
		return new DefaultTaskExecutionInfoService(new DataSourceProperties(),
				registry, taskExplorer, taskDefinitionRepository,
				taskConfigurationProperties, launcherRepository, taskPlatforms);
	}

	@Bean
	public TaskRepository taskRepository() {
		return new SimpleTaskRepository(new TaskExecutionDaoFactoryBean());
	}

	@Bean
	public DataflowJobExecutionDao dataflowJobExecutionDao(DataSource dataSource) {
		return new JdbcDataflowJobExecutionDao(dataSource, AbstractJdbcBatchMetadataDao.DEFAULT_TABLE_PREFIX);
	}

	@Bean
	public TaskBatchDao taskBatchDao(DataSource dataSource) {
		return new JdbcTaskBatchDao(dataSource);
	}

	@Bean
	public SimpleJobServiceFactoryBean simpleJobServiceFactoryBean(DataSource dataSource,
			JobRepositoryFactoryBean repositoryFactoryBean, JobExplorer jobExplorer,
			PlatformTransactionManager dataSourceTransactionManager) {
		SimpleJobServiceFactoryBean factoryBean = new SimpleJobServiceFactoryBean();
		factoryBean.setDataSource(dataSource);
		try {
			factoryBean.setJobRepository(repositoryFactoryBean.getObject());
			factoryBean.setJobLauncher(new SimpleJobLauncher());
			factoryBean.setJobExplorer(jobExplorer);
			factoryBean.setTransactionManager(dataSourceTransactionManager);
		}
		catch (Exception e) {
			throw new IllegalStateException(e);
		}
		return factoryBean;
	}

	@Bean
	public JobRepositoryFactoryBean jobRepositoryFactoryBeanForServer(DataSource dataSource,
			PlatformTransactionManager platformTransactionManager) {
		JobRepositoryFactoryBean repositoryFactoryBean = new JobRepositoryFactoryBean();
		repositoryFactoryBean.setDataSource(dataSource);
		repositoryFactoryBean.setTransactionManager(platformTransactionManager);
		return repositoryFactoryBean;
	}

	@Bean
	public PlatformTransactionManager transactionManager(EntityManagerFactory entityManagerFactory) {
		return new JpaTransactionManager(entityManagerFactory);
	}

	@Bean
	public JobExplorerFactoryBean jobExplorerFactoryBeanForServer(DataSource dataSource) {
		JobExplorerFactoryBean jobExplorerFactoryBean = new JobExplorerFactoryBean();
		jobExplorerFactoryBean.setDataSource(dataSource);
		return jobExplorerFactoryBean;
	}

	@Bean
	public BatchDataSourceInitializer batchRepositoryInitializerForDefaultDBForServer(DataSource dataSource,
			ResourceLoader resourceLoader, BatchProperties properties) {
		return new BatchDataSourceInitializer(dataSource, resourceLoader, properties);
	}

	@Bean
	public TaskExplorer taskExplorer(TaskExecutionDaoFactoryBean daoFactoryBean) {
		return new SimpleTaskExplorer(daoFactoryBean);
	}

	@Bean
	public TaskExecutionDaoFactoryBean taskExecutionDaoFactoryBean(DataSource dataSource) {
		return new TaskExecutionDaoFactoryBean(dataSource);
	}

	@Bean
	public RestControllerAdvice restControllerAdvice() {
		return new RestControllerAdvice();
	}

	@Bean
	public AppRegistryService appRegistryService(AppRegistrationRepository appRegistrationRepository,
			AuditRecordService auditRecordService) {
		return new DefaultAppRegistryService(appRegistrationRepository,
				new AppResourceCommon(new MavenProperties(), new DefaultResourceLoader()), auditRecordService);
	}

	@Bean
	public TaskPlatform taskPlatform() {
		Launcher launcher = new Launcher("default", "defaultType", null, null);
		List<Launcher> launchers = new ArrayList<>();
		launchers.add(launcher);
		TaskPlatform taskPlatform = new TaskPlatform("testTaskPlatform", launchers);
		return taskPlatform;
	}

	@Bean
	public TaskLauncher taskLauncher() {
		return mock(TaskLauncher.class);
	}
<<<<<<< HEAD
=======

	@Bean
	public DataflowTaskExecutionMetadataDao dataflowTaskExecutionMetadataDao(DataSource dataSource) {
		DataFieldMaxValueIncrementerFactory incrementerFactory = new DefaultDataFieldMaxValueIncrementerFactory(dataSource);
		String databaseType;
		try {
			databaseType = DatabaseType.fromMetaData(dataSource).name();
		}
		catch (MetaDataAccessException e) {
			throw new IllegalStateException(e);
		}
		return new JdbcDataflowTaskExecutionMetadataDao(dataSource, incrementerFactory.getIncrementer(databaseType,
				"task_execution_metadata_seq"));
	}
	@Bean
	public SchedulerService schedulerService() {
		return new SchedulerService() {
			@Override
			public void schedule(String scheduleName, String taskDefinitionName, Map<String, String> taskProperties, List<String> commandLineArgs) {

			}

			@Override
			public void unschedule(String scheduleName) {

			}

			@Override
			public void unscheduleForTaskDefinition(String taskDefinitionName) {

			}

			@Override
			public List<ScheduleInfo> list(Pageable pageable, String taskDefinitionName) {
				return null;
			}

			@Override
			public Page<ScheduleInfo> list(Pageable pageable) {
				return null;
			}

			@Override
			public List<ScheduleInfo> list(String taskDefinitionName) {
				return null;
			}

			@Override
			public List<ScheduleInfo> list() {
				return null;
			}

			@Override
			public ScheduleInfo getSchedule(String scheduleName) {
				return null;
			}
		};
	}
>>>>>>> 090175fc
}<|MERGE_RESOLUTION|>--- conflicted
+++ resolved
@@ -380,8 +380,6 @@
 	public TaskLauncher taskLauncher() {
 		return mock(TaskLauncher.class);
 	}
-<<<<<<< HEAD
-=======
 
 	@Bean
 	public DataflowTaskExecutionMetadataDao dataflowTaskExecutionMetadataDao(DataSource dataSource) {
@@ -440,5 +438,4 @@
 			}
 		};
 	}
->>>>>>> 090175fc
 }