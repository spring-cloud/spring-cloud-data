--- conflicted
+++ resolved
@@ -28,14 +28,7 @@
 import org.springframework.data.domain.Pageable;
 
 import static org.assertj.core.api.Assertions.assertThat;
-<<<<<<< HEAD
-import static org.junit.jupiter.api.Assertions.assertEquals;
-import static org.junit.jupiter.api.Assertions.assertFalse;
-import static org.junit.jupiter.api.Assertions.assertThrows;
-import static org.junit.jupiter.api.Assertions.assertTrue;
-=======
 import static org.assertj.core.api.AssertionsForClassTypes.assertThatExceptionOfType;
->>>>>>> 76058d3b
 
 /**
  * Provides the tests required for exercising a TaskDefinitionRepository impl.
@@ -86,26 +79,16 @@
 	}
 
 	@Test
-<<<<<<< HEAD
-	public void testSaveDuplicate() {
-		assertThrows(DuplicateTaskException.class, () -> {
-=======
 	public void saveDuplicate() {
 		assertThatExceptionOfType(DuplicateTaskException.class).isThrownBy(() -> {
->>>>>>> 76058d3b
 			repository.save(new TaskDefinition("task1", "myTask"));
 			repository.save(new TaskDefinition("task1", "myTask"));
 		});
 	}
 
 	@Test
-<<<<<<< HEAD
-	public void testSaveAllDuplicate() {
-		assertThrows(DuplicateTaskException.class, () -> {
-=======
 	public void saveAllDuplicate() {
 		assertThatExceptionOfType(DuplicateTaskException.class).isThrownBy(() -> {
->>>>>>> 76058d3b
 			List<TaskDefinition> definitions = new ArrayList<>();
 			definitions.add(new TaskDefinition("task1", "myTask"));
 
