--- conflicted
+++ resolved
@@ -68,11 +68,7 @@
 	private SkipperClient skipperClient;
 
 	@BeforeEach
-<<<<<<< HEAD
-	public void setupMocks() {
-=======
 	void setupMocks() {
->>>>>>> 76058d3b
 		this.mockMvc = MockMvcBuilders.webAppContextSetup(wac)
 				.defaultRequest(get("/").accept(MediaType.APPLICATION_JSON)).build();
 		for (AppRegistration appRegistration : this.appRegistrationRepository.findAll()) {
