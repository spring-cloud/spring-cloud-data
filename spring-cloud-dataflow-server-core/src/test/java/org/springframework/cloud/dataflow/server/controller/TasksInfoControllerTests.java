--- conflicted
+++ resolved
@@ -68,10 +68,7 @@
  * @author Ilayaperumal Gopinathan
  * @author Corneil du Plessis
  */
-<<<<<<< HEAD
-=======
 
->>>>>>> 76058d3b
 @SpringBootTest(classes = {JobDependencies.class, PropertyPlaceholderAutoConfiguration.class, BatchProperties.class})
 @EnableConfigurationProperties({CommonApplicationProperties.class})
 @DirtiesContext(classMode = DirtiesContext.ClassMode.BEFORE_EACH_TEST_METHOD)
@@ -121,19 +118,8 @@
     @Autowired
     TaskDeploymentRepository taskDeploymentRepository;
 
-<<<<<<< HEAD
-	@Autowired
-	AggregateExecutionSupport aggregateExecutionSupport;
-
-	@Autowired
-	TaskDefinitionReader taskDefinitionReader;
-
-	@BeforeEach
-    public void setupMockMVC() {
-=======
 	@BeforeEach
 	void setupMockMVC() throws JobInstanceAlreadyCompleteException, JobExecutionAlreadyRunningException, JobRestartException {
->>>>>>> 76058d3b
 		assertThat(this.launcherRepository.findByName("default")).isNull();
         Launcher launcher = new Launcher("default", "local", taskLauncher);
         launcherRepository.save(launcher);
