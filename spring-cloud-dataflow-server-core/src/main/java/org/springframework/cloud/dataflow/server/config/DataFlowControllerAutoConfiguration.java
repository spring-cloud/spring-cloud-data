--- conflicted
+++ resolved
@@ -205,18 +205,12 @@
 										   VersionInfoProperties versionInfoProperties,
 										   SecurityStateBean securityStateBean,
 										   DataflowMetricsProperties monitoringDashboardInfoProperties,
-<<<<<<< HEAD
-	                                       @Nullable OAuth2ClientProperties oAuth2ClientProperties) {
-		return new AboutController(streamDeployer.getIfAvailable(), launcherRepository.getIfAvailable(),
-				featuresProperties, versionInfoProperties, securityStateBean, monitoringDashboardInfoProperties,
-				oAuth2ClientProperties);
-=======
-										   ObjectProvider<GitInfoContributor> gitInfoContributor,
+	                     @Nullable OAuth2ClientProperties oAuth2ClientProperties,
+                       ObjectProvider<GitInfoContributor> gitInfoContributor,
 										   ObjectProvider<BuildInfoContributor> buildInfoContributor) {
 		return new AboutController(streamDeployer.getIfAvailable(), launcherRepository.getIfAvailable(),
 				featuresProperties, versionInfoProperties, securityStateBean, monitoringDashboardInfoProperties,
-				gitInfoContributor, buildInfoContributor);
->>>>>>> 69e54104
+				oAuth2ClientProperties, gitInfoContributor, buildInfoContributor);
 	}
 
 	@Bean
