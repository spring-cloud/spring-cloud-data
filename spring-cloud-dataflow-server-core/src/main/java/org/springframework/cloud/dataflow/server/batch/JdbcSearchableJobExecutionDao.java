--- conflicted
+++ resolved
@@ -101,11 +101,8 @@
 
 	private PagingQueryProvider byJobInstanceIdWithStepCountPagingQueryProvider;
 
-<<<<<<< HEAD
 	private PagingQueryProvider byTaskExecutionIdWithStepCountPagingQueryProvider;
 
-=======
->>>>>>> 64e8918f
 	private DataSource dataSource;
 
 	/**
@@ -143,11 +140,8 @@
 				DATE_RANGE_FILTER);
 		byJobInstanceIdWithStepCountPagingQueryProvider = getPagingQueryProvider(FIELDS_WITH_STEP_COUNT, null,
 				JOB_INSTANCE_ID_FILTER);
-<<<<<<< HEAD
 		byTaskExecutionIdWithStepCountPagingQueryProvider = getPagingQueryProvider(FIELDS_WITH_STEP_COUNT,
 				FROM_CLAUSE_TASK_TASK_BATCH, TASK_EXECUTION_ID_FILTER);
-=======
->>>>>>> 64e8918f
 
 		super.afterPropertiesSet();
 
@@ -276,7 +270,6 @@
 		}
 	}
 
-<<<<<<< HEAD
 	@Override
 	public List<JobExecutionWithStepCount> getJobExecutionsWithStepCountFilteredByTaskExecutionId(
 			int taskExecutionId, int start, int count) {
@@ -296,8 +289,6 @@
 		}
 	}
 
-=======
->>>>>>> 64e8918f
 	/**
 	 * @see SearchableJobExecutionDao#getRunningJobExecutions()
 	 */
@@ -492,4 +483,4 @@
 		jobExecution.setVersion(rs.getInt(9));
 		return jobExecution;
 	}
-}
+}