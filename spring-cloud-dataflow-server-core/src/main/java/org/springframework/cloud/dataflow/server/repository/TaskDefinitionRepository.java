/*
 * Copyright 2015-2016 the original author or authors.
 *
 * Licensed under the Apache License, Version 2.0 (the "License");
 * you may not use this file except in compliance with the License.
 * You may obtain a copy of the License at
 *
 *      http://www.apache.org/licenses/LICENSE-2.0
 *
 * Unless required by applicable law or agreed to in writing, software
 * distributed under the License is distributed on an "AS IS" BASIS,
 * WITHOUT WARRANTIES OR CONDITIONS OF ANY KIND, either express or implied.
 * See the License for the specific language governing permissions and
 * limitations under the License.
 */
package org.springframework.cloud.dataflow.server.repository;

import org.springframework.cloud.dataflow.core.TaskDefinition;
import org.springframework.cloud.dataflow.server.repository.support.SearchPageable;
import org.springframework.data.domain.Page;
import org.springframework.data.repository.PagingAndSortingRepository;

/**
 * Repository to access {@link TaskDefinition}s.
 *
 * @author Michael Minella
 * @author Gunnar Hillert
 */
public interface TaskDefinitionRepository extends PagingAndSortingRepository<TaskDefinition, String> {

	Page<TaskDefinition> findByNameLike(SearchPageable searchPageable);

<<<<<<< HEAD
	default TaskDefinition findOne(String id) {
		return (TaskDefinition) findById(id).orElse(null);
	}

	default void delete(String id) {
		deleteById(id);
	}

	default boolean exists(String id) {
		return existsById(id);
	}

	default Iterable<TaskDefinition> save(Iterable<TaskDefinition> entities) {
		return saveAll(entities);
	}

	default Iterable<TaskDefinition> findAll(Iterable<String> ids) {
		return findAllById(ids);
	}

	default void delete(Iterable<TaskDefinition> entities) {
		deleteAll(entities);
	}
=======
	/**
	 * Performs a findByName query and throws an exception if the name is not found.
	 * @param name the name of the task definition
	 * @return The task definition instance or {@link NoSuchTaskDefinitionException} if not found.
	 */
	TaskDefinition findByNameRequired(String name);
>>>>>>> ad73d2f9
}<|MERGE_RESOLUTION|>--- conflicted
+++ resolved
@@ -30,9 +30,8 @@
 
 	Page<TaskDefinition> findByNameLike(SearchPageable searchPageable);
 
-<<<<<<< HEAD
 	default TaskDefinition findOne(String id) {
-		return (TaskDefinition) findById(id).orElse(null);
+		return findById(id).orElse(null);
 	}
 
 	default void delete(String id) {
@@ -54,12 +53,11 @@
 	default void delete(Iterable<TaskDefinition> entities) {
 		deleteAll(entities);
 	}
-=======
+
 	/**
 	 * Performs a findByName query and throws an exception if the name is not found.
 	 * @param name the name of the task definition
 	 * @return The task definition instance or {@link NoSuchTaskDefinitionException} if not found.
 	 */
 	TaskDefinition findByNameRequired(String name);
->>>>>>> ad73d2f9
 }