--- conflicted
+++ resolved
@@ -211,16 +211,6 @@
 		String taskAppName = taskDefinition.getRegisteredAppName();
 		String taskLabel = taskDefinition.getAppDefinition().getName();
 		String version = taskDeploymentProperties.get("version." + taskLabel);
-<<<<<<< HEAD
-		if (version == null) {
-			version = taskDeploymentProperties.get("version." + taskAppName);
-		}
-
-
-		SchemaVersionTarget schemaVersionTarget = aggregateExecutionSupport.findSchemaVersionTarget(taskAppName, version, taskDefinition);
-		Assert.notNull(schemaVersionTarget, "schemaVersionTarget not found for " + taskAppName);
-=======
->>>>>>> 76058d3b
 		TaskParser taskParser = new TaskParser(taskDefinition.getName(), taskDefinition.getDslText(), true, true);
 		TaskNode taskNode = taskParser.parse();
 		AppRegistration appRegistration;
