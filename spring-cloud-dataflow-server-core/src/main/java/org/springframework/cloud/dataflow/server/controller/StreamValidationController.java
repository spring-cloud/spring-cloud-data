/*
 * Copyright 2018 the original author or authors.
 *
 * Licensed under the Apache License, Version 2.0 (the "License");
 * you may not use this file except in compliance with the License.
 * You may obtain a copy of the License at
 *
 *      https://www.apache.org/licenses/LICENSE-2.0
 *
 * Unless required by applicable law or agreed to in writing, software
 * distributed under the License is distributed on an "AS IS" BASIS,
 * WITHOUT WARRANTIES OR CONDITIONS OF ANY KIND, either express or implied.
 * See the License for the specific language governing permissions and
 * limitations under the License.
 */

package org.springframework.cloud.dataflow.server.controller;

import org.slf4j.Logger;
import org.slf4j.LoggerFactory;

import org.springframework.cloud.dataflow.rest.resource.StreamAppStatusResource;
import org.springframework.cloud.dataflow.server.service.StreamService;
import org.springframework.cloud.dataflow.server.service.ValidationStatus;
import org.springframework.hateoas.server.ExposesResourceFor;
import org.springframework.hateoas.server.mvc.RepresentationModelAssemblerSupport;
import org.springframework.http.HttpStatus;
import org.springframework.util.Assert;
import org.springframework.web.bind.annotation.PathVariable;
import org.springframework.web.bind.annotation.RequestMapping;
import org.springframework.web.bind.annotation.RequestMethod;
import org.springframework.web.bind.annotation.ResponseStatus;
import org.springframework.web.bind.annotation.RestController;

/**
 * Controller for operations on {@link ValidationStatus}.
 *
 * @author Glenn Renfro

 */
@RestController
@RequestMapping("/streams/validation")
@ExposesResourceFor(StreamAppStatusResource.class)
public class StreamValidationController {

	/**
	 * The service that is responsible for validating streams.
	 */
	private final StreamService streamService;

	/**
	 * Create a {@code StreamValidationController} that delegates to {@link StreamService}.
	 *
	 * @param streamService the stream service to use
	 */
	public StreamValidationController(StreamService streamService) {
		Assert.notNull(streamService, "StreamService must not be null");
		this.streamService = streamService;
	}

	/**
	 * Return {@link StreamAppStatusResource} showing the validation status of the apps in a stream.
	 *
	 * @param name name of the stream definition
	 * @return The status for the apps in a stream definition.
	 */
	@RequestMapping(value = "/{name}", method = RequestMethod.GET)
	@ResponseStatus(HttpStatus.OK)
	public StreamAppStatusResource validate(
			@PathVariable("name") String name) {
		ValidationStatus result = this.streamService.validateStream(name);
		return new Assembler().toModel(result);
	}

	/**
	 * {@link org.springframework.hateoas.server.ResourceAssembler} implementation that converts
	 * {@link ValidationStatus}s to {@link StreamAppStatusResource}s.
	 */
	class Assembler extends RepresentationModelAssemblerSupport<ValidationStatus, StreamAppStatusResource> {

		public Assembler() {
			super(StreamValidationController.class, StreamAppStatusResource.class);
		}

		@Override
<<<<<<< HEAD
		public StreamAppStatusResource toResource(ValidationStatus entity) {
			return new StreamAppStatusResource(entity.getDefinitionName(), entity.getDefinitionDsl(), entity.getDescription(), entity.getAppsStatuses());
=======
		public StreamAppStatusResource toModel(ValidationStatus entity) {
			return new StreamAppStatusResource(entity.getDefinitionName(), entity.getDefinitionDsl(), entity.getAppsStatuses());
>>>>>>> c7f38da9
		}
	}
}<|MERGE_RESOLUTION|>--- conflicted
+++ resolved
@@ -83,13 +83,8 @@
 		}
 
 		@Override
-<<<<<<< HEAD
 		public StreamAppStatusResource toResource(ValidationStatus entity) {
 			return new StreamAppStatusResource(entity.getDefinitionName(), entity.getDefinitionDsl(), entity.getDescription(), entity.getAppsStatuses());
-=======
-		public StreamAppStatusResource toModel(ValidationStatus entity) {
-			return new StreamAppStatusResource(entity.getDefinitionName(), entity.getDefinitionDsl(), entity.getAppsStatuses());
->>>>>>> c7f38da9
 		}
 	}
 }