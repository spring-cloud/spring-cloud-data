--- conflicted
+++ resolved
@@ -18,10 +18,7 @@
 
 import java.util.Map;
 
-<<<<<<< HEAD
-=======
 
->>>>>>> 76058d3b
 import org.junit.jupiter.api.AfterEach;
 import org.junit.jupiter.api.Disabled;
 import org.junit.jupiter.api.Test;
@@ -59,20 +56,12 @@
  * @author Corneil du Plessis
  */
 @Disabled
-<<<<<<< HEAD
-public class LocalConfigurationTests {
-=======
 class LocalConfigurationTests {
->>>>>>> 76058d3b
 
 	private ConfigurableApplicationContext context;
 
 	@AfterEach
-<<<<<<< HEAD
-	public void tearDown() {
-=======
 	void tearDown() {
->>>>>>> 76058d3b
 		if (context != null) {
 			context.close();
 		}
