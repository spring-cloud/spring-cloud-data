--- conflicted
+++ resolved
@@ -8,11 +8,7 @@
 	<parent>
 		<groupId>org.springframework.cloud</groupId>
 		<artifactId>spring-cloud-dataflow-build</artifactId>
-<<<<<<< HEAD
-		<version>2.11.6-SNAPSHOT</version>
-=======
 		<version>3.0.0-SNAPSHOT</version>
->>>>>>> 76058d3b
 	</parent>
 	<dependencies>
 		<dependency>
@@ -33,13 +29,6 @@
 					<parameters>true</parameters>
 				</configuration>
 			</plugin>
-			<plugin>
-				<groupId>org.apache.maven.plugins</groupId>
-				<artifactId>maven-surefire-plugin</artifactId>
-				<configuration>
-					<failIfNoTests>false</failIfNoTests>
-				</configuration>
-			</plugin>
 		</plugins>
 	</build>
 </project>