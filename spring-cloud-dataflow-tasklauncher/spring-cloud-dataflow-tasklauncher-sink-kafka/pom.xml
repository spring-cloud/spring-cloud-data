--- conflicted
+++ resolved
@@ -6,17 +6,10 @@
 	<parent>
 		<groupId>org.springframework.cloud</groupId>
 		<artifactId>spring-cloud-dataflow-parent</artifactId>
-<<<<<<< HEAD
-		<version>2.11.6-SNAPSHOT</version>
-		<relativePath>../../spring-cloud-dataflow-parent</relativePath>
-	</parent>
-	<version>2.11.6-SNAPSHOT</version>
-=======
 		<version>3.0.0-SNAPSHOT</version>
 		<relativePath>../../spring-cloud-dataflow-parent</relativePath>
 	</parent>
 	<version>3.0.0-SNAPSHOT</version>
->>>>>>> 76058d3b
 	<artifactId>spring-cloud-dataflow-tasklauncher-sink-kafka</artifactId>
 	<name>spring-cloud-dataflow-tasklauncher-sink-kafka</name>
 	<description>spring-cloud-dataflow-tasklauncher sink application with Kafka binder</description>
@@ -31,11 +24,7 @@
 		<dependency>
 			<groupId>org.springframework.cloud</groupId>
 			<artifactId>spring-cloud-dataflow-tasklauncher-sink-dependencies</artifactId>
-<<<<<<< HEAD
-			<version>2.11.6-SNAPSHOT</version>
-=======
 			<version>3.0.0-SNAPSHOT</version>
->>>>>>> 76058d3b
 			<type>pom</type>
 		</dependency>
 		<dependency>
@@ -56,6 +45,7 @@
 				<artifactId>spring-boot-maven-plugin</artifactId>
 				<configuration>
 					<image>
+						<pullPolicy>IF_NOT_PRESENT</pullPolicy>
 						<name>springcloud/${project.artifactId}:${project.version}</name>
 					</image>
 				</configuration>
@@ -107,6 +97,15 @@
 			</plugin>
 			<plugin>
 				<groupId>org.apache.maven.plugins</groupId>
+				<artifactId>maven-surefire-plugin</artifactId>
+				<configuration>
+					<threadCount>1</threadCount>
+					<forkCount>1</forkCount>
+					<skipTests>${skipTests}</skipTests>
+				</configuration>
+			</plugin>
+			<plugin>
+				<groupId>org.apache.maven.plugins</groupId>
 				<artifactId>maven-javadoc-plugin</artifactId>
 				<version>${maven-javadoc-plugin.version}</version>
 				<executions>
