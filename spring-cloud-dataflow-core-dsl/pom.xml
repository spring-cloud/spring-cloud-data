<?xml version="1.0" encoding="UTF-8"?>
<project xmlns="http://maven.apache.org/POM/4.0.0" xmlns:xsi="http://www.w3.org/2001/XMLSchema-instance" xsi:schemaLocation="http://maven.apache.org/POM/4.0.0 https://maven.apache.org/xsd/maven-4.0.0.xsd">
	<modelVersion>4.0.0</modelVersion>
	<parent>
		<groupId>org.springframework.cloud</groupId>
		<artifactId>spring-cloud-dataflow-parent</artifactId>
<<<<<<< HEAD
		<version>2.11.6-SNAPSHOT</version>
=======
		<version>3.0.0-SNAPSHOT</version>
>>>>>>> 76058d3b
		<relativePath>../spring-cloud-dataflow-parent</relativePath>
	</parent>
	<artifactId>spring-cloud-dataflow-core-dsl</artifactId>
	<name>spring-cloud-dataflow-core-dsl</name>
	<description>Spring Cloud Data Flow Core DSL</description>
	<packaging>jar</packaging>
	<properties>
		<failIfNoTests>true</failIfNoTests>
		<maven-javadoc-plugin.version>3.4.1</maven-javadoc-plugin.version>
	</properties>
	<dependencies>
		<dependency>
			<groupId>org.springframework</groupId>
			<artifactId>spring-core</artifactId>
		</dependency>
		<dependency>
			<groupId>com.fasterxml.jackson.core</groupId>
			<artifactId>jackson-annotations</artifactId>
		</dependency>
		<dependency>
			<groupId>org.springframework.boot</groupId>
			<artifactId>spring-boot-starter-test</artifactId>
			<scope>test</scope>
		</dependency>
		<dependency>
			<groupId>org.junit.jupiter</groupId>
			<artifactId>junit-jupiter-api</artifactId>
			<scope>test</scope>
		</dependency>
		<dependency>
			<groupId>org.assertj</groupId>
			<artifactId>assertj-core</artifactId>
			<scope>test</scope>
		</dependency>
	</dependencies>
	<build>
		<plugins>
			<plugin>
				<groupId>org.apache.maven.plugins</groupId>
				<artifactId>maven-javadoc-plugin</artifactId>
				<version>${maven-javadoc-plugin.version}</version>
				<executions>
					<execution>
						<id>javadoc</id>
						<goals>
							<goal>jar</goal>
						</goals>
						<phase>package</phase>
					</execution>
				</executions>
			</plugin>
			<plugin>
				<groupId>org.apache.maven.plugins</groupId>
				<artifactId>maven-source-plugin</artifactId>
				<version>3.3.0</version>
				<executions>
					<execution>
						<id>source</id>
						<goals>
							<goal>jar</goal>
						</goals>
						<phase>package</phase>
					</execution>
				</executions>
			</plugin>
		</plugins>
	</build>
</project><|MERGE_RESOLUTION|>--- conflicted
+++ resolved
@@ -4,11 +4,7 @@
 	<parent>
 		<groupId>org.springframework.cloud</groupId>
 		<artifactId>spring-cloud-dataflow-parent</artifactId>
-<<<<<<< HEAD
-		<version>2.11.6-SNAPSHOT</version>
-=======
 		<version>3.0.0-SNAPSHOT</version>
->>>>>>> 76058d3b
 		<relativePath>../spring-cloud-dataflow-parent</relativePath>
 	</parent>
 	<artifactId>spring-cloud-dataflow-core-dsl</artifactId>
@@ -31,16 +27,6 @@
 		<dependency>
 			<groupId>org.springframework.boot</groupId>
 			<artifactId>spring-boot-starter-test</artifactId>
-			<scope>test</scope>
-		</dependency>
-		<dependency>
-			<groupId>org.junit.jupiter</groupId>
-			<artifactId>junit-jupiter-api</artifactId>
-			<scope>test</scope>
-		</dependency>
-		<dependency>
-			<groupId>org.assertj</groupId>
-			<artifactId>assertj-core</artifactId>
 			<scope>test</scope>
 		</dependency>
 	</dependencies>
