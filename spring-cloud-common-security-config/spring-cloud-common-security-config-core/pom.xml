--- conflicted
+++ resolved
@@ -5,11 +5,7 @@
 	<parent>
 		<groupId>org.springframework.cloud</groupId>
 		<artifactId>spring-cloud-common-security-config</artifactId>
-<<<<<<< HEAD
-		<version>2.11.6-SNAPSHOT</version>
-=======
 		<version>3.0.0-SNAPSHOT</version>
->>>>>>> 76058d3b
 	</parent>
 	<artifactId>spring-cloud-common-security-config-core</artifactId>
 	<name>spring-cloud-common-security-config-core</name>
@@ -17,7 +13,6 @@
 	<packaging>jar</packaging>
 	<properties>
 		<failIfNoTests>true</failIfNoTests>
-		<maven-javadoc-plugin.version>3.4.1</maven-javadoc-plugin.version>
 	</properties>
 	<dependencies>
 		<dependency>
@@ -30,39 +25,4 @@
 			<scope>test</scope>
 		</dependency>
 	</dependencies>
-	<build>
-		<plugins>
-			<plugin>
-				<groupId>org.apache.maven.plugins</groupId>
-				<artifactId>maven-source-plugin</artifactId>
-				<version>3.3.0</version>
-				<executions>
-					<execution>
-						<id>source</id>
-						<goals>
-							<goal>jar</goal>
-						</goals>
-						<phase>package</phase>
-					</execution>
-				</executions>
-			</plugin>
-			<plugin>
-				<groupId>org.apache.maven.plugins</groupId>
-				<artifactId>maven-javadoc-plugin</artifactId>
-				<version>${maven-javadoc-plugin.version}</version>
-				<configuration>
-					<additionalOptions>-Xdoclint:none</additionalOptions>
-				</configuration>
-				<executions>
-					<execution>
-						<id>javadoc</id>
-						<goals>
-							<goal>jar</goal>
-						</goals>
-						<phase>package</phase>
-					</execution>
-				</executions>
-			</plugin>
-		</plugins>
-	</build>
 </project>