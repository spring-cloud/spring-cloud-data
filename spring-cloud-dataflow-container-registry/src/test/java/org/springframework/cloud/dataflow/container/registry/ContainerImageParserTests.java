/*
 * Copyright 2020-2020 the original author or authors.
 *
 * Licensed under the Apache License, Version 2.0 (the "License");
 * you may not use this file except in compliance with the License.
 * You may obtain a copy of the License at
 *
 *      https://www.apache.org/licenses/LICENSE-2.0
 *
 * Unless required by applicable law or agreed to in writing, software
 * distributed under the License is distributed on an "AS IS" BASIS,
 * WITHOUT WARRANTIES OR CONDITIONS OF ANY KIND, either express or implied.
 * See the License for the specific language governing permissions and
 * limitations under the License.
 */

package org.springframework.cloud.dataflow.container.registry;


import org.junit.jupiter.api.Test;

import static org.assertj.core.api.Assertions.assertThat;
import static org.assertj.core.api.AssertionsForClassTypes.assertThatExceptionOfType;

/**
 * @author Christian Tzolov
 * @author Corneil du Plessis
 */
class ContainerImageParserTests {

	private final ContainerImageParser containerImageNameParser =
			new ContainerImageParser("test-domain.io", "tag654", "official-repo-name");


	@Test
	void parseWithoutDefaults2() {
		ContainerImage containerImageName =
				containerImageNameParser.parse("dev.registry.tanzu.vmware.com/p-scdf-for-kubernetes/spring-cloud-dataflow-composed-task-runner@sha256:c838be82e886b0db98ed847487ec6bf94f12e511ebe5659bd5fbe43597a4b734");

		assertThat(containerImageName.getHostname()).isEqualTo("dev.registry.tanzu.vmware.com");
		assertThat(containerImageName.getRepositoryNamespace()).isEqualTo("p-scdf-for-kubernetes");
		assertThat(containerImageName.getRepositoryName()).isEqualTo("spring-cloud-dataflow-composed-task-runner");
		assertThat(containerImageName.getRepositoryTag()).isNull();
		assertThat(containerImageName.getRepositoryReference()).isEqualTo("sha256:c838be82e886b0db98ed847487ec6bf94f12e511ebe5659bd5fbe43597a4b734");
		assertThat(containerImageName.getRepositoryDigest()).isEqualTo("sha256:c838be82e886b0db98ed847487ec6bf94f12e511ebe5659bd5fbe43597a4b734");
		assertThat(containerImageName.getRepositoryReferenceType()).isEqualTo(ContainerImage.RepositoryReferenceType.digest);

		assertThat(containerImageName.getRegistryHost()).isEqualTo("dev.registry.tanzu.vmware.com");
		assertThat(containerImageName.getRepository()).isEqualTo("p-scdf-for-kubernetes/spring-cloud-dataflow-composed-task-runner");

		assertThat(containerImageName.getCanonicalName()).isEqualTo("dev.registry.tanzu.vmware.com/p-scdf-for-kubernetes/spring-cloud-dataflow-composed-task-runner@sha256:c838be82e886b0db98ed847487ec6bf94f12e511ebe5659bd5fbe43597a4b734");
	}

	@Test
	void parseWithoutDefaults() {
		ContainerImage containerImageName =
				containerImageNameParser.parse("springsource-docker-private-local.jfrog.io:80/scdf/stream/spring-cloud-dataflow-acceptance-image-drivers173:123");

		assertThat(containerImageName.getHostname()).isEqualTo("springsource-docker-private-local.jfrog.io");
		assertThat(containerImageName.getPort()).isEqualTo("80");
		assertThat(containerImageName.getRepositoryNamespace()).isEqualTo("scdf/stream");
		assertThat(containerImageName.getRepositoryName()).isEqualTo("spring-cloud-dataflow-acceptance-image-drivers173");
		assertThat(containerImageName.getRepositoryTag()).isEqualTo("123");
		assertThat(containerImageName.getRepositoryReference()).isEqualTo("123");
		assertThat(containerImageName.getRepositoryReferenceType()).isEqualTo(ContainerImage.RepositoryReferenceType.tag);

		assertThat(containerImageName.getRegistryHost()).isEqualTo("springsource-docker-private-local.jfrog.io:80");
		assertThat(containerImageName.getRepository()).isEqualTo("scdf/stream/spring-cloud-dataflow-acceptance-image-drivers173");

		assertThat(containerImageName.getCanonicalName()).isEqualTo("springsource-docker-private-local.jfrog.io:80/scdf/stream/spring-cloud-dataflow-acceptance-image-drivers173:123");
	}

	@Test
	void parseWithoutDigest() {
		ContainerImage containerImageName =
				containerImageNameParser.parse("springsource-docker-private-local.jfrog.io:80/scdf/stream/spring-cloud-dataflow-acceptance-image-drivers173@sha256:d44e9ac4c4bf53fb0b5424c35c85230a28eb03f24a2ade5bb7f2cc1462846401");

		assertThat(containerImageName.getHostname()).isEqualTo("springsource-docker-private-local.jfrog.io");
		assertThat(containerImageName.getPort()).isEqualTo("80");
		assertThat(containerImageName.getRepositoryNamespace()).isEqualTo("scdf/stream");
		assertThat(containerImageName.getRepositoryName()).isEqualTo("spring-cloud-dataflow-acceptance-image-drivers173");
		assertThat(containerImageName.getRepositoryDigest()).isEqualTo("sha256:d44e9ac4c4bf53fb0b5424c35c85230a28eb03f24a2ade5bb7f2cc1462846401");
		assertThat(containerImageName.getRepositoryReference()).isEqualTo("sha256:d44e9ac4c4bf53fb0b5424c35c85230a28eb03f24a2ade5bb7f2cc1462846401");
		assertThat(containerImageName.getRepositoryReferenceType()).isEqualTo(ContainerImage.RepositoryReferenceType.digest);

		assertThat(containerImageName.getRegistryHost()).isEqualTo("springsource-docker-private-local.jfrog.io:80");
		assertThat(containerImageName.getRepository()).isEqualTo("scdf/stream/spring-cloud-dataflow-acceptance-image-drivers173");

		assertThat(containerImageName.getCanonicalName()).isEqualTo("springsource-docker-private-local.jfrog.io:80/scdf/stream/spring-cloud-dataflow-acceptance-image-drivers173@sha256:d44e9ac4c4bf53fb0b5424c35c85230a28eb03f24a2ade5bb7f2cc1462846401");
	}

	@Test
	void parseWithDefaults() {
		ContainerImage containerImageName = containerImageNameParser.parse("simple-repo-name");

		assertThat(containerImageName.getHostname()).isEqualTo("test-domain.io");
		assertThat(containerImageName.getPort()).isNull();
		assertThat(containerImageName.getRepositoryNamespace()).isEqualTo("official-repo-name");
		assertThat(containerImageName.getRepositoryName()).isEqualTo("simple-repo-name");
		assertThat(containerImageName.getRepositoryTag()).isEqualTo("tag654");

		assertThat(containerImageName.getRegistryHost()).isEqualTo("test-domain.io");
		assertThat(containerImageName.getRepository()).isEqualTo("official-repo-name/simple-repo-name");
		assertThat(containerImageName.getCanonicalName()).isEqualTo("test-domain.io/official-repo-name/simple-repo-name:tag654");
	}

	@Test
<<<<<<< HEAD
	public void testInvalidRegistryHostName() {
=======
	void invalidRegistryHostName() {
>>>>>>> 76058d3b
		assertThatExceptionOfType(IllegalArgumentException.class).isThrownBy(() ->
				containerImageNameParser.parse("6666#.6:80/scdf/spring-image:123"));
	}

	@Test
<<<<<<< HEAD
	public void testInvalidRegistryPart() {
=======
	void invalidRegistryPart() {
>>>>>>> 76058d3b
		assertThatExceptionOfType(IllegalArgumentException.class).isThrownBy(() ->
				containerImageNameParser.parse("localhost:80bla/scdf/spring-image:123"));
	}
}<|MERGE_RESOLUTION|>--- conflicted
+++ resolved
@@ -105,21 +105,13 @@
 	}
 
 	@Test
-<<<<<<< HEAD
-	public void testInvalidRegistryHostName() {
-=======
 	void invalidRegistryHostName() {
->>>>>>> 76058d3b
 		assertThatExceptionOfType(IllegalArgumentException.class).isThrownBy(() ->
 				containerImageNameParser.parse("6666#.6:80/scdf/spring-image:123"));
 	}
 
 	@Test
-<<<<<<< HEAD
-	public void testInvalidRegistryPart() {
-=======
 	void invalidRegistryPart() {
->>>>>>> 76058d3b
 		assertThatExceptionOfType(IllegalArgumentException.class).isThrownBy(() ->
 				containerImageNameParser.parse("localhost:80bla/scdf/spring-image:123"));
 	}
